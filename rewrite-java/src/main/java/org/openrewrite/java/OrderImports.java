/*
 * Copyright 2020 the original author or authors.
 * <p>
 * Licensed under the Apache License, Version 2.0 (the "License");
 * you may not use this file except in compliance with the License.
 * You may obtain a copy of the License at
 * <p>
 * https://www.apache.org/licenses/LICENSE-2.0
 * <p>
 * Unless required by applicable law or agreed to in writing, software
 * distributed under the License is distributed on an "AS IS" BASIS,
 * WITHOUT WARRANTIES OR CONDITIONS OF ANY KIND, either express or implied.
 * See the License for the specific language governing permissions and
 * limitations under the License.
 */
package org.openrewrite.java;

<<<<<<< HEAD
import com.fasterxml.jackson.annotation.JsonIgnore;
import org.openrewrite.Tree;
import org.openrewrite.Validated;
import org.openrewrite.internal.lang.Nullable;
=======
>>>>>>> f7f97f01
import org.openrewrite.java.style.ImportLayoutStyle;
import org.openrewrite.java.tree.J;

import java.util.*;
<<<<<<< HEAD
import java.util.regex.Pattern;
import java.util.stream.Collectors;
import java.util.stream.Stream;
=======
>>>>>>> f7f97f01


/**
 * This visitor will group and order the imports for a compilation unit using the rules defined by a {@link ImportLayoutStyle}.
 * If a style has not been defined, this visitor will use the default import layout style that is modelled after
 * IntelliJ's default import settings.
 * <P><P>
 * The @{link {@link OrderImports#setRemoveUnused}} flag (which is defaulted to true) can be used to also remove any
 * imports that are not referenced within the compilation unit.
 */
public class OrderImports extends JavaIsoRefactorVisitor {

    private boolean removeUnused = true;

    public void setRemoveUnused(boolean removeUnused) {
        this.removeUnused = removeUnused;
    }

    @Override
    public J.CompilationUnit visitCompilationUnit(J.CompilationUnit cu) {

        ImportLayoutStyle layoutStyle = Optional.ofNullable(cu.getStyle(ImportLayoutStyle.class))
                .orElse(ImportLayoutStyle.getDefaultImportLayoutStyle());

        List<J.Import> orderedImports = layoutStyle.orderImports(cu.getImports());

        if (orderedImports.size() != cu.getImports().size()) {
            return cu.withImports(orderedImports);
        }

        for (int i = 0; i < orderedImports.size(); i++) {
            if (orderedImports.get(i) != cu.getImports().get(i)) {
                return cu.withImports(orderedImports);
            }
        }

        if (removeUnused) {
            andThen(new RemoveUnusedImports());
        }

        return cu;
    }
}
<|MERGE_RESOLUTION|>--- conflicted
+++ resolved
@@ -1,77 +1,64 @@
-/*
- * Copyright 2020 the original author or authors.
- * <p>
- * Licensed under the Apache License, Version 2.0 (the "License");
- * you may not use this file except in compliance with the License.
- * You may obtain a copy of the License at
- * <p>
- * https://www.apache.org/licenses/LICENSE-2.0
- * <p>
- * Unless required by applicable law or agreed to in writing, software
- * distributed under the License is distributed on an "AS IS" BASIS,
- * WITHOUT WARRANTIES OR CONDITIONS OF ANY KIND, either express or implied.
- * See the License for the specific language governing permissions and
- * limitations under the License.
- */
-package org.openrewrite.java;
-
-<<<<<<< HEAD
-import com.fasterxml.jackson.annotation.JsonIgnore;
-import org.openrewrite.Tree;
-import org.openrewrite.Validated;
-import org.openrewrite.internal.lang.Nullable;
-=======
->>>>>>> f7f97f01
-import org.openrewrite.java.style.ImportLayoutStyle;
-import org.openrewrite.java.tree.J;
-
-import java.util.*;
-<<<<<<< HEAD
-import java.util.regex.Pattern;
-import java.util.stream.Collectors;
-import java.util.stream.Stream;
-=======
->>>>>>> f7f97f01
-
-
-/**
- * This visitor will group and order the imports for a compilation unit using the rules defined by a {@link ImportLayoutStyle}.
- * If a style has not been defined, this visitor will use the default import layout style that is modelled after
- * IntelliJ's default import settings.
- * <P><P>
- * The @{link {@link OrderImports#setRemoveUnused}} flag (which is defaulted to true) can be used to also remove any
- * imports that are not referenced within the compilation unit.
- */
-public class OrderImports extends JavaIsoRefactorVisitor {
-
-    private boolean removeUnused = true;
-
-    public void setRemoveUnused(boolean removeUnused) {
-        this.removeUnused = removeUnused;
-    }
-
-    @Override
-    public J.CompilationUnit visitCompilationUnit(J.CompilationUnit cu) {
-
-        ImportLayoutStyle layoutStyle = Optional.ofNullable(cu.getStyle(ImportLayoutStyle.class))
-                .orElse(ImportLayoutStyle.getDefaultImportLayoutStyle());
-
-        List<J.Import> orderedImports = layoutStyle.orderImports(cu.getImports());
-
-        if (orderedImports.size() != cu.getImports().size()) {
-            return cu.withImports(orderedImports);
-        }
-
-        for (int i = 0; i < orderedImports.size(); i++) {
-            if (orderedImports.get(i) != cu.getImports().get(i)) {
-                return cu.withImports(orderedImports);
-            }
-        }
-
-        if (removeUnused) {
-            andThen(new RemoveUnusedImports());
-        }
-
-        return cu;
-    }
-}
+/*
+ * Copyright 2020 the original author or authors.
+ * <p>
+ * Licensed under the Apache License, Version 2.0 (the "License");
+ * you may not use this file except in compliance with the License.
+ * You may obtain a copy of the License at
+ * <p>
+ * https://www.apache.org/licenses/LICENSE-2.0
+ * <p>
+ * Unless required by applicable law or agreed to in writing, software
+ * distributed under the License is distributed on an "AS IS" BASIS,
+ * WITHOUT WARRANTIES OR CONDITIONS OF ANY KIND, either express or implied.
+ * See the License for the specific language governing permissions and
+ * limitations under the License.
+ */
+package org.openrewrite.java;
+
+import org.openrewrite.java.style.ImportLayoutStyle;
+import org.openrewrite.java.tree.J;
+
+import java.util.*;
+
+
+/**
+ * This visitor will group and order the imports for a compilation unit using the rules defined by a {@link ImportLayoutStyle}.
+ * If a style has not been defined, this visitor will use the default import layout style that is modelled after
+ * IntelliJ's default import settings.
+ * <P><P>
+ * The @{link {@link OrderImports#setRemoveUnused}} flag (which is defaulted to true) can be used to also remove any
+ * imports that are not referenced within the compilation unit.
+ */
+public class OrderImports extends JavaIsoRefactorVisitor {
+
+    private boolean removeUnused = true;
+
+    public void setRemoveUnused(boolean removeUnused) {
+        this.removeUnused = removeUnused;
+    }
+
+    @Override
+    public J.CompilationUnit visitCompilationUnit(J.CompilationUnit cu) {
+
+        ImportLayoutStyle layoutStyle = Optional.ofNullable(cu.getStyle(ImportLayoutStyle.class))
+                .orElse(ImportLayoutStyle.getDefaultImportLayoutStyle());
+
+        List<J.Import> orderedImports = layoutStyle.orderImports(cu.getImports());
+
+        if (orderedImports.size() != cu.getImports().size()) {
+            return cu.withImports(orderedImports);
+        }
+
+        for (int i = 0; i < orderedImports.size(); i++) {
+            if (orderedImports.get(i) != cu.getImports().get(i)) {
+                return cu.withImports(orderedImports);
+            }
+        }
+
+        if (removeUnused) {
+            andThen(new RemoveUnusedImports());
+        }
+
+        return cu;
+    }
+}