/*
 * Copyright 2020 the original author or authors.
 * <p>
 * Licensed under the Apache License, Version 2.0 (the "License");
 * you may not use this file except in compliance with the License.
 * You may obtain a copy of the License at
 * <p>
 * https://www.apache.org/licenses/LICENSE-2.0
 * <p>
 * Unless required by applicable law or agreed to in writing, software
 * distributed under the License is distributed on an "AS IS" BASIS,
 * WITHOUT WARRANTIES OR CONDITIONS OF ANY KIND, either express or implied.
 * See the License for the specific language governing permissions and
 * limitations under the License.
 */
package org.openrewrite.java;

import org.openrewrite.Cursor;
import org.openrewrite.Validated;
import org.openrewrite.ValidationException;
import org.openrewrite.java.tree.J;

public class RenameVariable<P> extends JavaIsoProcessor<P> {
    private final Cursor scope;
    private final String toName;

    private String scopeVariableName;

    public RenameVariable(Cursor scope, String toName) {
        this.scope = scope;
        Validated validated = Validated.test("scope", "Must be a cursor to a J.VariableDecls.NamedVar",
                scope, s -> s.getValue() instanceof J.VariableDecls.NamedVar);
        if (validated.isInvalid()) {
            throw new ValidationException(validated);
        }
        this.toName = toName;
        setCursoringOn();
    }

    @Override
    public J.CompilationUnit visitCompilationUnit(J.CompilationUnit cu, P p) {
        scopeVariableName = ((J.VariableDecls.NamedVar) scope.getValue()).getSimpleName();
        return super.visitCompilationUnit(cu, p);
    }

    @Override
    public J.Ident visitIdentifier(J.Ident ident, P p) {
        if (ident.getSimpleName().equals(scopeVariableName) &&
                isInSameNameScope(scope, getCursor()) &&
<<<<<<< HEAD
                !(getCursor().getParentOrThrow().getValue() instanceof J.FieldAccess)) {
=======
                !(getCursor().dropParentUntil(J.class::isInstance).getValue() instanceof J.FieldAccess)) {
>>>>>>> 561ebee7
            return ident.withName(toName);
        }
        return super.visitIdentifier(ident, p);
    }
}<|MERGE_RESOLUTION|>--- conflicted
+++ resolved
@@ -47,11 +47,7 @@
     public J.Ident visitIdentifier(J.Ident ident, P p) {
         if (ident.getSimpleName().equals(scopeVariableName) &&
                 isInSameNameScope(scope, getCursor()) &&
-<<<<<<< HEAD
-                !(getCursor().getParentOrThrow().getValue() instanceof J.FieldAccess)) {
-=======
                 !(getCursor().dropParentUntil(J.class::isInstance).getValue() instanceof J.FieldAccess)) {
->>>>>>> 561ebee7
             return ident.withName(toName);
         }
         return super.visitIdentifier(ident, p);
