--- conflicted
+++ resolved
@@ -25,7 +25,6 @@
 import org.openrewrite.java.tree.J;
 import org.openrewrite.java.tree.JavaType.Primitive;
 import org.openrewrite.java.tree.Space;
-import org.openrewrite.java.utils.ExpressionUtils;
 import org.openrewrite.marker.Markers;
 
 import java.time.Duration;
@@ -86,11 +85,7 @@
                     literals[i] = toLiteral(lines[i]).withPrefix(Space.build("\n", Collections.emptyList()));
                 }
                 // Format the resulting expression
-<<<<<<< HEAD
-                return autoFormat(ExpressionUtils.additiveExpression(literals), ctx);
-=======
                 return autoFormat(ChainStringBuilderAppendCalls.additiveExpression(literals), ctx);
->>>>>>> 55704bbb
             }
             return literal;
         }
