--- conflicted
+++ resolved
@@ -24,8 +24,6 @@
 
 @MinimumJava17
 class RecordTest implements RewriteTest {
-<<<<<<< HEAD
-=======
 
     @Test
     void emptyRecord() {
@@ -38,7 +36,6 @@
           )
         );
     }
->>>>>>> 48d5ba23
 
     @Test
     void javaRecord() {
