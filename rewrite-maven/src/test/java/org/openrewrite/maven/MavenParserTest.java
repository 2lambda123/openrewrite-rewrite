/*
 * Copyright 2020 the original author or authors.
 * <p>
 * Licensed under the Apache License, Version 2.0 (the "License");
 * you may not use this file except in compliance with the License.
 * You may obtain a copy of the License at
 * <p>
 * https://www.apache.org/licenses/LICENSE-2.0
 * <p>
 * Unless required by applicable law or agreed to in writing, software
 * distributed under the License is distributed on an "AS IS" BASIS,
 * WITHOUT WARRANTIES OR CONDITIONS OF ANY KIND, either express or implied.
 * See the License for the specific language governing permissions and
 * limitations under the License.
 */
package org.openrewrite.maven;

import okhttp3.mockwebserver.Dispatcher;
import okhttp3.mockwebserver.MockResponse;
import okhttp3.mockwebserver.MockWebServer;
import okhttp3.mockwebserver.RecordedRequest;
import org.intellij.lang.annotations.Language;
<<<<<<< HEAD
import org.jetbrains.annotations.NotNull;
=======
>>>>>>> ec53ccd3
import org.junit.jupiter.api.Disabled;
import org.junit.jupiter.api.Test;
import org.openrewrite.InMemoryExecutionContext;
import org.openrewrite.Issue;
import org.openrewrite.Parser;
import org.openrewrite.maven.internal.MavenParsingException;
import org.openrewrite.maven.tree.*;
import org.openrewrite.test.RewriteTest;
import org.openrewrite.tree.ParseError;
import org.openrewrite.xml.tree.Xml;

import java.io.ByteArrayInputStream;
import java.io.IOException;
import java.nio.file.Paths;
import java.util.Base64;
import java.util.List;
import java.util.stream.StreamSupport;

import static org.assertj.core.api.Assertions.assertThat;
import static org.assertj.core.api.Assertions.assertThatExceptionOfType;
import static org.openrewrite.java.Assertions.mavenProject;
import static org.openrewrite.maven.Assertions.pomXml;

class MavenParserTest implements RewriteTest {

    @Test
    void rangeVersion() {
        rewriteRun(
          pomXml(
            """
              <project>
                <groupId>com.mycompany.app</groupId>
                <artifactId>my-app</artifactId>
                <version>1</version>
              
                <dependencies>
                  <dependency>
                    <groupId>junit</groupId>
                    <artifactId>junit</artifactId>
                    <version>[4.11]</version>
                  </dependency>
                </dependencies>
              </project>
              """
          )
        );
    }

    @Test
    @Issue("https://github.com/openrewrite/rewrite/issues/2603")
    void repositoryWithPropertyPlaceholder() {
        rewriteRun(
          pomXml(
            """
              <project>
                  <groupId>com.mycompany.app</groupId>
                  <artifactId>my-app</artifactId>
                  <version>1</version>
                  <dependencies>
                      <dependency>
                          <groupId>org.eclipse.persistence</groupId>
                          <artifactId>org.eclipse.persistence.moxy</artifactId>
                          <version>4.0.0</version>
                      </dependency>
                  </dependencies>
              </project>
              """
          )
        );
    }

    @Test
    void invalidRange() {
        assertThatExceptionOfType(MavenParsingException.class).isThrownBy(() ->
          rewriteRun(
            // Counter to what Maven does most of the time, the last range "wins" when the same dependency
            // is defined twice with a range.
            pomXml(
              """
                <project>
                  <groupId>com.mycompany.app</groupId>
                  <artifactId>my-app</artifactId>
                  <version>1</version>
                
                  <dependencies>
                    <dependency>
                      <groupId>junit</groupId>
                      <artifactId>junit</artifactId>
                      <version>[88.7,90.9)</version>
                    </dependency>
                  </dependencies>
                </project>
                """
            )
          )
        ).withMessage("Could not resolve version for [GroupArtifact(groupId=junit, artifactId=junit)] matching version requirements RangeSet={[88.7,90.9)}");
    }

    @Test
    void differentRangeVersionInDependency() {
        rewriteRun(
          mavenProject("dep",
            pomXml(
              """
                    <project>
                      <modelVersion>4.0.0</modelVersion>
                      <groupId>com.mycompany.app</groupId>
                      <artifactId>my-dep</artifactId>
                      <version>1</version>
                      <dependencies>
                        <dependency>
                          <groupId>junit</groupId>
                          <artifactId>junit</artifactId>
                          <version>[4.5,4.9]</version>
                        </dependency>
                      </dependencies>
                    </project>
                """,
              spec -> spec.afterRecipe(p -> {
                  var results = p.getMarkers().findFirst(MavenResolutionResult.class).orElseThrow();
                  var dependency = results.findDependencies("junit", "junit", Scope.Compile).get(0);
                  assertThat(dependency.getVersion()).isEqualTo("4.9");
              })
            )
          ),
          mavenProject("app",
            pomXml(
              """
                    <project>
                      <modelVersion>4.0.0</modelVersion>
                      <groupId>com.mycompany.app</groupId>
                      <artifactId>my-app</artifactId>
                      <version>1</version>
                      <dependencies>
                        <dependency>
                          <groupId>com.mycompany.app</groupId>
                          <artifactId>my-dep</artifactId>
                          <version>1</version>
                        </dependency>
                        <dependency>
                          <groupId>junit</groupId>
                          <artifactId>junit</artifactId>
                          <version>[4.5,4.9]</version>
                        </dependency>
                      </dependencies>
                    </project>
                """,
              spec -> spec.afterRecipe(p -> {
                  var results = p.getMarkers().findFirst(MavenResolutionResult.class).orElseThrow();
                  var dependency = results.findDependencies("junit", "junit", Scope.Compile).get(0);
                  assertThat(dependency.getVersion()).isEqualTo("4.9");
              })
            )
          )
        );
    }

    @Test
    void differentRangeVersionInParent() {
        rewriteRun(
          mavenProject("parent",
            pomXml(
              """
                    <project>
                      <modelVersion>4.0.0</modelVersion>
                      <groupId>com.mycompany.app</groupId>
                      <artifactId>my-parent</artifactId>
                      <version>1</version>
                      <dependencies>
                        <dependency>
                          <groupId>junit</groupId>
                          <artifactId>junit</artifactId>
                          <version>[4.5,4.6]</version>
                        </dependency>
                      </dependencies>
                    </project>
                """,
              spec -> spec.afterRecipe(p -> {
                  var results = p.getMarkers().findFirst(MavenResolutionResult.class).orElseThrow();
                  var dependency = results.findDependencies("junit", "junit", Scope.Compile).get(0);
                  assertThat(dependency.getVersion()).isEqualTo("4.6");
              })
            )
          ),
          mavenProject("app",
            pomXml(
              """
                    <project>
                      <modelVersion>4.0.0</modelVersion>
                      <parent>
                        <groupId>com.mycompany.app</groupId>
                        <artifactId>my-parent</artifactId>
                        <version>1</version>
                        <relativePath>..</relativePath>
                      </parent>
                      <groupId>com.mycompany.app</groupId>
                      <artifactId>my-app</artifactId>
                      <version>1</version>
                      <dependencies>
                        <dependency>
                          <groupId>junit</groupId>
                          <artifactId>junit</artifactId>
                          <version>[4.8,4.9]</version>
                        </dependency>
                      </dependencies>
                    </project>
                """,
              spec -> spec.afterRecipe(p -> {
                  var results = p.getMarkers().findFirst(MavenResolutionResult.class).orElseThrow();
                  var dependency = results.findDependencies("junit", "junit", Scope.Compile).get(0);
                  assertThat(dependency.getVersion()).isEqualTo("4.9");
              })
            )
          )
        );
    }


    @Test
    void transitiveDependencyVersionDeterminedByBom() {
        rewriteRun(
          pomXml(
            """
              <project>
                  <groupId>org.openrewrite</groupId>
                  <artifactId>app</artifactId>
                  <version>0.0.1</version>
                  <dependencies>
                      <dependency>
                          <groupId>org.neo4j</groupId>
                          <artifactId>neo4j-ogm-core</artifactId>
                          <version>3.2.21</version>
                      </dependency>
                  </dependencies>
              </project>
              """
          )
        );
    }

    @Test
    void parentVersionRange() {
        rewriteRun(
          pomXml(
            """
              <project>
                  <modelVersion>4.0.0</modelVersion>
                  <groupId>com.managed.test</groupId>
                  <artifactId>a</artifactId>
                  <version>1.0.0</version>
                  <parent>
                      <groupId>com.fasterxml.jackson</groupId>
                      <artifactId>jackson-parent</artifactId>
                      <version>[2.9.1,2.10.0)</version>
                  </parent>
                  <dependencies>
                      <dependency>
                          <groupId>junit</groupId>
                          <artifactId>junit</artifactId>
                          <version>4.11</version>
                      </dependency>
                  </dependencies>
              </project>
              """
          )
        );
    }

    @Test
    void guava25() {
        rewriteRun(
          pomXml(
            """
              <project>
                  <groupId>org.openrewrite</groupId>
                  <artifactId>app</artifactId>
                  <version>0.0.1</version>
                  <dependencies>
                      <dependency>
                          <groupId>com.google.guava</groupId>
                          <artifactId>guava</artifactId>
                          <version>25.0-android</version>
                      </dependency>
                  </dependencies>
              </project>
              """
          )
        );
    }

    @Test
    void rewriteCircleci() {
        rewriteRun(
          pomXml(
            """
              <project>
                  <groupId>org.openrewrite</groupId>
                  <artifactId>app</artifactId>
                  <version>0.0.1</version>
                  <dependencies>
                      <dependency>
                          <groupId>org.openrewrite.recipe</groupId>
                          <artifactId>rewrite-circleci</artifactId>
                          <version>1.1.0</version>
                      </dependency>
                  </dependencies>
              </project>
              """,
            spec -> spec.beforeRecipe(pomXml ->
              assertThat(pomXml.getMarkers().findFirst(MavenResolutionResult.class).orElseThrow()
                .getDependencies().get(Scope.Runtime).stream().map(ResolvedDependency::getArtifactId))
                .contains("rewrite-yaml")
            )
          )
        );
    }

    @Issue("https://github.com/openrewrite/rewrite/issues/1085")
    @Test
    void parseDependencyManagementWithNoVersion() {
        rewriteRun(
          pomXml(
            """
              <project>
                  <groupId>com.mycompany.app</groupId>
                  <artifactId>my-app</artifactId>
                  <version>1</version>
                  <dependencyManagement>
                        <dependencies>
                            <dependency>
                                <groupId>com.google.guava</groupId>
                                <artifactId>guava</artifactId>
                                <exclusions>
                                    <exclusion>
                                        <groupId>org.springframework</groupId>
                                        <artifactId>spring-core</artifactId>
                                    </exclusion>
                                </exclusions>
                            </dependency>
                        </dependencies>
                  </dependencyManagement>
                  <dependencies>
                      <dependency>
                        <groupId>com.google.guava</groupId>
                        <artifactId>guava</artifactId>
                        <version>14.0</version>
                      </dependency>
                  </dependencies>
              </project>
              """,
            spec -> spec.afterRecipe(pomXml ->
              assertThat(pomXml.getMarkers().findFirst(MavenResolutionResult.class).orElseThrow()
                .findDependencies("com.google.guava", "guava", null).get(0).getVersion())
                .isEqualTo("14.0")
            )
          )
        );
    }

    @Test
    void parseMergeExclusions() {
        rewriteRun(
          mavenProject("my-dep",
            pomXml(
              """
                    <project>
                        <groupId>com.mycompany.app</groupId>
                        <artifactId>my-dep</artifactId>
                        <version>1</version>
                        <dependencies>
                            <dependency>
                              <groupId>com.google.guava</groupId>
                              <artifactId>guava</artifactId>
                              <version>14.0</version>
                            </dependency>
                            <dependency>
                              <groupId>org.slf4j</groupId>
                              <artifactId>slf4j-api</artifactId>
                              <version>1.7.20</version>
                            </dependency>
                        </dependencies>
                    </project>
                """
            )),
          mavenProject("my-app",
            pomXml(
              """
                    <project>
                        <groupId>com.mycompany.app</groupId>
                        <artifactId>my-app</artifactId>
                        <version>1</version>
                        <dependencyManagement>
                              <dependencies>
                                  <dependency>
                                      <groupId>com.mycompany.app</groupId>
                                      <artifactId>my-dep</artifactId>
                                      <exclusions>
                                          <exclusion>
                                              <groupId>com.google.guava</groupId>
                                              <artifactId>guava</artifactId>
                                          </exclusion>
                                      </exclusions>
                                  </dependency>
                              </dependencies>
                        </dependencyManagement>
                        <dependencies>
                            <dependency>
                              <groupId>com.mycompany.app</groupId>
                              <artifactId>my-dep</artifactId>
                              <version>1</version>
                              <exclusions>
                                  <exclusion>
                                      <groupId>org.slf4j</groupId>
                                      <artifactId>slf4j-api</artifactId>
                                  </exclusion>
                              </exclusions>
                            </dependency>
                        </dependencies>
                    </project>
                """,
              spec -> spec.afterRecipe(pomXml ->
                //With one exclusion in the dependency and one in the managed dependency, both transitive dependencies
                //should be excluded.
                assertThat(pomXml.getMarkers().findFirst(MavenResolutionResult.class).orElseThrow()
                  .getDependencies().get(Scope.Compile).size()).isEqualTo(1)
              )
            )
          )
        );
    }

    @Test
    void repositoryWithPropertyPlaceHolders() {
        rewriteRun(
          pomXml(
            """
              <project>
                <groupId>com.mycompany.app</groupId>
                <artifactId>my-app</artifactId>
                <version>1</version>
                  <properties>
                      <repo-id>coolId</repo-id>
                      <repo-url>https://repository.apache.org/content/repositories/snapshots</repo-url>
                  </properties>
                  <repositories>
                      <repository>
                        <id>${repo-id}</id>
                        <url>${repo-url}</url>
                      </repository>
                  </repositories>
              </project>
              """,
            spec -> spec.afterRecipe(pomXml -> {
                assertThat(pomXml.getMarkers().findFirst(MavenResolutionResult.class).orElseThrow().getPom()
                  .getRepositories().get(0).getId())
                  .isEqualTo("coolId");
                assertThat(pomXml.getMarkers().findFirst(MavenResolutionResult.class).orElseThrow().getPom()
                  .getRepositories().get(0).getUri())
                  .isEqualTo("https://repository.apache.org/content/repositories/snapshots");
            })
          )
        );
    }

    @SuppressWarnings("CheckDtdRefs")
    @Test
    void parse() {
        rewriteRun(
          pomXml(
            """
              <project>
                  <modelVersion>4.0.0</modelVersion>
              
                  <groupId>com.mycompany.app</groupId>
                  <artifactId>my-app</artifactId>
                  <version>1</version>
                  <packaging>pom</packaging>
                  <developers>
                      <developer>
                          <name>Trygve Laugst&oslash;l</name>
                      </developer>
                  </developers>
              
                  <dependencies>
                    <dependency>
                      <groupId>org.junit.jupiter</groupId>
                      <artifactId>junit-jupiter-api</artifactId>
                      <version>5.7.0</version>
                      <scope>test</scope>
                    </dependency>
                  </dependencies>
              </project>
              """,
            spec -> spec.afterRecipe(pomXml -> {
                assertThat(pomXml.getMarkers().findFirst(MavenResolutionResult.class).orElseThrow().getDependencies()
                  .get(Scope.Test).get(0).getLicenses().get(0).getType())
                  .isEqualTo(License.Type.Eclipse);
                assertThat(pomXml.getMarkers().findFirst(MavenResolutionResult.class).orElseThrow().getDependencies()
                  .get(Scope.Test).get(0).getType())
                  .isEqualTo("jar");
                assertThat(pomXml.getMarkers().findFirst(MavenResolutionResult.class).orElseThrow().getPom().getPackaging())
                  .isEqualTo("pom");
            })
          )
        );
    }

    // example from https://repo1.maven.org/maven2/org/openid4java/openid4java-parent/0.9.6/openid4java-parent-0.9.6.pom
    @Test
    void emptyArtifactPolicy() {
        rewriteRun(
          pomXml(
            """
              <project>
                  <groupId>com.mycompany.app</groupId>
                  <artifactId>my-app</artifactId>
                  <version>1</version>
                  <repositories>
                      <repository>
                          <id>alchim.snapshots</id>
                          <name>Achim Repository Snapshots</name>
                          <url>http://alchim.sf.net/download/snapshots</url>
                          <snapshots/>
                      </repository>
                  </repositories>
              </project>
              """
          )
        );
    }

    @Test
    void handlesRepositories() {
        rewriteRun(
          pomXml(
            """
              <project>
                  <modelVersion>4.0.0</modelVersion>
              
                  <groupId>org.openrewrite.maven</groupId>
                  <artifactId>single-project</artifactId>
                  <version>0.1.0-SNAPSHOT</version>
              
                  <dependencies>
                      <dependency>
                          <groupId>com.google.guava</groupId>
                          <artifactId>guava</artifactId>
                          <version>29.0-jre</version>
                      </dependency>
                  </dependencies>
              
                  <repositories>
                      <repository>
                          <id>jcenter</id>
                          <name>JCenter</name>
                          <url>https://jcenter.bintray.com/</url>
                      </repository>
                  </repositories>
              </project>
              """
          )
        );
    }

    @Issue("https://github.com/openrewrite/rewrite/issues/198")
    @Test
    void handlesPropertiesInDependencyScope() {
        rewriteRun(
          pomXml(
            """
              <project>
                  <modelVersion>4.0.0</modelVersion>
              
                  <groupId>org.openrewrite.maven</groupId>
                  <artifactId>single-project</artifactId>
                  <version>0.1.0-SNAPSHOT</version>
              
                  <properties>
                      <dependency.scope>compile</dependency.scope>
                  </properties>
              
                  <dependencies>
                      <dependency>
                          <groupId>com.google.guava</groupId>
                          <artifactId>guava</artifactId>
                          <version>29.0-jre</version>
                          <scope>${dependency.scope}</scope>
                      </dependency>
                  </dependencies>
              </project>
              """,
            spec -> spec.afterRecipe(pomXml ->
              assertThat(pomXml.getMarkers().findFirst(MavenResolutionResult.class).orElseThrow().getDependencies()
                .get(Scope.Compile))
                .hasSize(7)
            )
          )
        );
    }

    @Issue("https://github.com/openrewrite/rewrite/issues/199")
    @Test
    void continueOnInvalidScope() {
        rewriteRun(
          pomXml(
            """
              <project>
                  <groupId>org.openrewrite.maven</groupId>
                  <artifactId>single-project</artifactId>
                  <version>0.1.0-SNAPSHOT</version>
                  <dependencies>
                      <dependency>
                          <groupId>com.google.guava</groupId>
                          <artifactId>guava</artifactId>
                          <version>29.0-jre</version>
                          <scope>${dependency.scope}</scope>
                      </dependency>
                  </dependencies>
              </project>
              """
          )
        );
    }

    @Issue("https://github.com/openrewrite/rewrite/issues/135")
    @Test
    void selfRecursiveParent() {
        rewriteRun(
          pomXml(
            """
              <project>
                  <modelVersion>4.0.0</modelVersion>
              
                  <groupId>com.mycompany.app</groupId>
                  <artifactId>my-app</artifactId>
                  <version>1</version>
                  
                  <parent>
                      <groupId>com.mycompany.app</groupId>
                      <artifactId>my-app</artifactId>
                      <version>1</version>
                  </parent>
              </project>
              """
          )
        );
    }

    @Issue("https://github.com/openrewrite/rewrite/issues/135")
    @Test
    void selfRecursiveDependency() {
        rewriteRun(
          pomXml(
            """
              <project>
                  <modelVersion>4.0.0</modelVersion>
              
                  <groupId>com.mycompany.app</groupId>
                  <artifactId>my-app</artifactId>
                  <version>1</version>
                  
                  <dependencies>
                      <dependency>
                          <groupId>com.mycompany.app</groupId>
                          <artifactId>my-app</artifactId>
                          <version>1</version>
                      </dependency>
                  </dependencies>
              </project>
              """,
            spec -> spec.afterRecipe(pomXml ->
              // Maven itself would respond to this pom with a fatal error.
              // So long as we don't produce an AST with cycles it's OK
              assertThat(pomXml.getMarkers().findFirst(MavenResolutionResult.class).orElseThrow().getDependencies().get(Scope.Compile)).hasSize(1)
            )
          )
        );
    }

    @Test
    void managedDependenciesInParentInfluenceTransitives() {
        rewriteRun(
          pomXml(
            """
              <project>
                  <groupId>com.foo</groupId>
                  <artifactId>parent</artifactId>
                  <version>1</version>
                  <dependencyManagement>
                      <dependencies>
                          <dependency>
                              <groupId>org.glassfish.jaxb</groupId>
                              <artifactId>jaxb-runtime</artifactId>
                              <version>2.3.3</version>
                          </dependency>
                      </dependencies>
                  </dependencyManagement>
              </project>
              """
          ),
          mavenProject("app",
            pomXml(
              """
                    <project>
                        <parent>
                            <groupId>com.foo</groupId>
                            <artifactId>parent</artifactId>
                            <version>1</version>
                        </parent>
                        <groupId>com.foo</groupId>
                        <artifactId>app</artifactId>
                        <dependencies>
                            <dependency>
                                <groupId>org.hibernate</groupId>
                                <artifactId>hibernate-core</artifactId>
                                <version>5.4.28.Final</version>
                            </dependency>
                        </dependencies>
                    </project>
                """,
              spec -> spec.afterRecipe(pomXml ->
                assertThat(pomXml.getMarkers().findFirst(MavenResolutionResult.class).orElseThrow().getDependencies().get(Scope.Compile)
                  .stream().map(dep -> dep.getArtifactId() + ":" + dep.getVersion()))
                  .contains("jaxb-runtime:2.3.3")
              )
            )
          )
        );
    }

    @Issue("https://github.com/openrewrite/rewrite/issues/323")
    @Test
    void inheritScopeFromDependencyManagement() {
        rewriteRun(
          pomXml(
            """
              <project>
                  <groupId>com.mycompany.app</groupId>
                  <artifactId>my-app</artifactId>
                  <version>1</version>
                  <dependencyManagement>
                      <dependencies>
                         <dependency>
                              <groupId>org.junit.jupiter</groupId>
                              <artifactId>junit-jupiter</artifactId>
                              <version>5.7.1</version>
                              <scope>test</scope>
                          </dependency>
                          <dependency>
                              <groupId>com.google.guava</groupId>
                              <artifactId>guava</artifactId>
                              <version>29.0-jre</version>
                          </dependency>
                      </dependencies>
                  </dependencyManagement>
                  <dependencies>
                      <dependency>
                          <groupId>org.junit.jupiter</groupId>
                          <artifactId>junit-jupiter</artifactId>
                      </dependency>
                      <dependency>
                          <groupId>com.google.guava</groupId>
                          <artifactId>guava</artifactId>
                      </dependency>
                  </dependencies>
              </project>
              """,
            spec -> spec.afterRecipe(pomXml -> {
                assertThat(pomXml.getMarkers().findFirst(MavenResolutionResult.class).orElseThrow().getDependencies()
                  .get(Scope.Test).stream().map(ResolvedDependency::getArtifactId))
                  .contains("junit-jupiter", "guava");
                assertThat(pomXml.getMarkers().findFirst(MavenResolutionResult.class).orElseThrow().getDependencies()
                  .get(Scope.Compile).stream().map(ResolvedDependency::getArtifactId))
                  .doesNotContain("junit-jupiter");
            })
          )
        );
    }

    @Issue("https://github.com/openrewrite/rewrite/issues/323")
    @Test
    void dependencyScopeTakesPrecedenceOverDependencyManagementScope() {
        rewriteRun(
          pomXml(
            """
              <project>
                  <groupId>com.mycompany.app</groupId>
                  <artifactId>my-app</artifactId>
                  <version>1</version>
                  <dependencyManagement>
                      <dependencies>
                         <dependency>
                              <groupId>org.junit.jupiter</groupId>
                              <artifactId>junit-jupiter</artifactId>
                              <version>5.7.1</version>
                              <scope>test</scope>
                          </dependency>
                          <dependency>
                              <groupId>com.google.guava</groupId>
                              <artifactId>guava</artifactId>
                              <version>29.0-jre</version>
                          </dependency>
                      </dependencies>
                  </dependencyManagement>
                  <dependencies>
                      <dependency>
                          <groupId>org.junit.jupiter</groupId>
                          <artifactId>junit-jupiter</artifactId>
                          <scope>compile</scope>
                      </dependency>
                      <dependency>
                          <groupId>com.google.guava</groupId>
                          <artifactId>guava</artifactId>
                      </dependency>
                  </dependencies>
              </project>
              """,
            spec -> spec.afterRecipe(pomXml ->
              assertThat(pomXml.getMarkers().findFirst(MavenResolutionResult.class).orElseThrow().getDependencies()
                .get(Scope.Compile).stream()
                .filter(dep -> dep.getDepth() == 0)
                .map(ResolvedDependency::getArtifactId))
                .containsExactlyInAnyOrder("junit-jupiter", "guava")
            )
          )
        );
    }

    @Test
    void mirrorsAndAuth() throws IOException {
        // Set up a web server that returns 401 to any request without an Authorization header corresponding to specific credentials
        // Exceptions in the console output are due to MavenPomDownloader attempting to access via https first before falling back to http
        var username = "admin";
        var password = "password";
        try (MockWebServer mockRepo = new MockWebServer()) {
            mockRepo.setDispatcher(new Dispatcher() {
                @Override
                public @NotNull MockResponse dispatch(RecordedRequest request) {
                    MockResponse resp = new MockResponse();
                    if (StreamSupport.stream(request.getHeaders().spliterator(), false)
                      .noneMatch(it -> it.getFirst().equals("Authorization") &&
                                       it.getSecond().equals("Basic " + Base64.getEncoder().encodeToString((username + ":" + password).getBytes())))) {
                        return resp.setResponseCode(401);
                    } else {
                        //language=xml
                        resp.setBody("""
                              <project>
                                <modelVersion>4.0.0</modelVersion>
                              
                                <groupId>com.foo</groupId>
                                <artifactId>bar</artifactId>
                                <version>1.0.0</version>
                                
                              </project>
                          """);
                        return resp.setResponseCode(200);
                    }
                }
            });

            mockRepo.start();

            var ctx = MavenExecutionContextView.view(new InMemoryExecutionContext(t -> {
                throw new RuntimeException(t);
            }));
            var settings = MavenSettings.parse(new Parser.Input(Paths.get("settings.xml"), () ->
              new ByteArrayInputStream(
                //language=xml
                """
                      <settings>
                          <mirrors>
                              <mirror>
                                  <mirrorOf>*</mirrorOf>
                                  <name>repo</name>
                                  <url>http://%s:%d</url>
                                  <id>repo</id>
                              </mirror>
                          </mirrors>
                          <servers>
                              <server>
                                  <id>repo</id>
                                  <username>%s</username>
                                  <password>%s</password>
                              </server>
                          </servers>
                      </settings>
                  """.formatted(mockRepo.getHostName(), mockRepo.getPort(), username, password).getBytes()
              )), ctx);
            ctx.setMavenSettings(settings);

            var maven = MavenParser.builder().build().parse(
              ctx,
              """
                    <project>
                        <modelVersion>4.0.0</modelVersion>
                    
                        <groupId>org.openrewrite.test</groupId>
                        <artifactId>foo</artifactId>
                        <version>0.1.0-SNAPSHOT</version>
                    
                        <dependencies>
                            <dependency>
                                <groupId>com.foo</groupId>
                                <artifactId>bar</artifactId>
                                <version>1.0.0</version>
                            </dependency>
                        </dependencies>
                    </project>
                """
            ).findFirst().orElseThrow(() -> new IllegalArgumentException("Could not parse as XML"));

            assertThat(mockRepo.getRequestCount())
              .as("The mock repository received no requests. Applying mirrors is probably broken")
              .isGreaterThan(0);

            assertThat(maven.getMarkers().findFirst(MavenResolutionResult.class).orElseThrow().getDependencies().get(Scope.Compile))
              .hasSize(1)
              .matches(deps -> deps.get(0).getGroupId().equals("com.foo") &&
                               deps.get(0).getArtifactId().equals("bar"));
        }
    }

    // a depends on d. The version number is a property specified in a's parent, b
    // b gets part of the version number for d from a property specified in b's parent, c
    @Issue("https://github.com/openrewrite/rewrite/issues/95")
    @Test
    void recursivePropertyFromParentPoms() {
        rewriteRun(
          mavenProject("a",
            pomXml(
              """
                    <project>
                        <parent>
                            <groupId>org.openrewrite.maven</groupId>
                            <artifactId>b</artifactId>
                            <version>0.1.0-SNAPSHOT</version>
                            <relativePath />
                        </parent>
                        <artifactId>a</artifactId>
                        <dependencies>
                            <dependency>
                                <groupId>org.openrewrite.maven</groupId>
                                <artifactId>d</artifactId>
                                <version>${d.version}</version>
                            </dependency>
                        </dependencies>
                    </project>
                """,
              spec -> spec.afterRecipe(pomXml ->
                assertThat(pomXml.getMarkers().findFirst(MavenResolutionResult.class).orElseThrow().getDependencies()
                  .get(Scope.Compile).get(0).getVersion())
                  .isEqualTo("0.1.0-SNAPSHOT")
              )
            ),
            mavenProject("b",
              pomXml(
                """
                      <project>
                          <parent>
                              <groupId>org.openrewrite.maven</groupId>
                              <artifactId>c</artifactId>
                              <version>0.1.0-SNAPSHOT</version>
                              <relativePath />
                          </parent>
                          <artifactId>b</artifactId>
                          <packaging>pom</packaging>
                          <properties>
                              <d.version>0.1.0${d.version.snapshot}</d.version>
                          </properties>
                      </project>
                  """
              )
            ),
            mavenProject("c",
              pomXml(
                """
                      <project>
                          <artifactId>c</artifactId>
                          <groupId>org.openrewrite.maven</groupId>
                          <version>0.1.0-SNAPSHOT</version>
                          <packaging>pom</packaging>
                          <properties>
                              <d.version.snapshot>-SNAPSHOT</d.version.snapshot>
                          </properties>
                      </project>
                  """
              )
            ),
            mavenProject("d",
              pomXml(
                """
                      <project>
                          <groupId>org.openrewrite.maven</groupId>
                          <artifactId>d</artifactId>
                          <version>0.1.0-SNAPSHOT</version>
                          <properties>
                              <maven.compiler.source>1.8</maven.compiler.source>
                              <maven.compiler.target>1.8</maven.compiler.target>
                          </properties>
                      </project>
                  """
              )
            )
          )
        );
    }

    // a depends on d without specifying version number. a's parent is b
    // b imports c into its dependencyManagement section
    // c's dependencyManagement specifies the version of d to use
    // So if all goes well a will have the version of d from c's dependencyManagement
    @Issue("https://github.com/openrewrite/rewrite/issues/124")
    @Test
    void indirectBomImportedFromParent() {
        rewriteRun(
          mavenProject("a",
            pomXml(
              """
                    <project>
                        <parent>
                            <groupId>org.openrewrite.maven</groupId>
                            <artifactId>b</artifactId>
                            <version>0.1.0-SNAPSHOT</version>
                            <relativePath />
                        </parent>
                        <artifactId>a</artifactId>
                        <dependencies>
                            <dependency>
                                <groupId>org.openrewrite.maven</groupId>
                                <artifactId>d</artifactId>
                            </dependency>
                        </dependencies>
                    </project>
                """,
              spec -> spec.afterRecipe(pomXml ->
                assertThat(pomXml.getMarkers().findFirst(MavenResolutionResult.class).orElseThrow().getDependencies()
                  .get(Scope.Compile).get(0).getVersion())
                  .isEqualTo("0.1.0-SNAPSHOT")
              )
            )
          ),
          mavenProject("b",
            pomXml(
              """
                    <project>
                        <modelVersion>4.0.0</modelVersion>

                        <artifactId>b</artifactId>
                        <groupId>org.openrewrite.maven</groupId>
                        <version>0.1.0-SNAPSHOT</version>
                        <packaging>pom</packaging>

                        <properties>
                            <maven.compiler.source>1.8</maven.compiler.source>
                            <maven.compiler.target>1.8</maven.compiler.target>
                        </properties>

                        <dependencyManagement>
                            <dependencies>
                                <dependency>
                                    <groupId>org.openrewrite.maven</groupId>
                                    <artifactId>c</artifactId>
                                    <version>0.1.0-SNAPSHOT</version>
                                    <type>pom</type>
                                    <scope>import</scope>
                                </dependency>
                            </dependencies>
                        </dependencyManagement>
                    </project>
                """
            )
          ),
          mavenProject("c",
            pomXml(
              """
                    <project>
                        <modelVersion>4.0.0</modelVersion>

                        <artifactId>c</artifactId>
                        <groupId>org.openrewrite.maven</groupId>
                        <version>0.1.0-SNAPSHOT</version>
                        <packaging>pom</packaging>

                        <dependencyManagement>
                            <dependencies>
                                <dependency>
                                    <groupId>org.openrewrite.maven</groupId>
                                    <artifactId>d</artifactId>
                                    <version>0.1.0-SNAPSHOT</version>
                                </dependency>
                            </dependencies>
                        </dependencyManagement>
                    </project>
                """
            )
          ),
          mavenProject("d",
            pomXml(
              """
                    <project>
                        <modelVersion>4.0.0</modelVersion>

                        <groupId>org.openrewrite.maven</groupId>
                        <artifactId>d</artifactId>
                        <version>0.1.0-SNAPSHOT</version>

                        <properties>
                            <maven.compiler.source>1.8</maven.compiler.source>
                            <maven.compiler.target>1.8</maven.compiler.target>
                        </properties>
                    </project>
                """
            )
          )
        );
    }

    @Issue("https://github.com/openrewrite/rewrite/issues/378")
    @Test
    void parseNotInProfileActivation() {
        rewriteRun(
          pomXml(
            """
              <project>
                  <groupId>org.openrewrite.maven</groupId>
                  <artifactId>test</artifactId>
                  <version>0.1.0-SNAPSHOT</version>
                  <profiles>
                      <profile>
                        <id>repo-incode-work</id>
                        <properties>
                          <name>!skip.repo-incode-work</name>
                        </properties>
                      </profile>
                  </profiles>
              </project>
              """
          )
        );
    }

    @Issue("https://github.com/openrewrite/rewrite/issues/1427")
    @Test
    void parseEmptyActivationTag() {
        rewriteRun(
          pomXml(
            """
              <project>
                  <groupId>org.openrewrite.maven</groupId>
                  <artifactId>test</artifactId>
                  <version>0.1.0-SNAPSHOT</version>
                  <profiles>
                      <profile>
                        <id>repo-incode-work</id>
                        <properties>
                          <name>!skip.repo-incode-work</name>
                        </properties>
                        <activation/>
                      </profile>
                  </profiles>
              </project>
              """,
            spec -> spec.afterRecipe(pomXml ->
              assertThat(pomXml.getMarkers().findFirst(MavenResolutionResult.class).orElseThrow()
                .getPom().getRequested().getProfiles().get(0).getActivation())
                .isNull()
            )
          )
        );
    }

    @SuppressWarnings("CheckTagEmptyBody")
    @Issue("https://github.com/openrewrite/rewrite/issues/1427")
    @Test
    void parseEmptyValueActivationTag() {
        rewriteRun(
          pomXml(
            """
              <project>
                  <groupId>org.openrewrite.maven</groupId>
                  <artifactId>test</artifactId>
                  <version>0.1.0-SNAPSHOT</version>
                  <profiles>
                      <profile>
                        <id>repo-incode-work</id>
                        <properties>
                          <name>!skip.repo-incode-work</name>
                        </properties>
                        <activation></activation>
                      </profile>
                  </profiles>
              </project>
              """,
            spec -> spec.afterRecipe(pomXml -> {
                ProfileActivation activation = pomXml.getMarkers().findFirst(MavenResolutionResult.class).orElseThrow()
                  .getPom().getRequested().getProfiles().get(0).getActivation();
                assertThat(activation).isNotNull();
                assertThat(activation.getActiveByDefault()).isNull();
                assertThat(activation.getJdk()).isNull();
                assertThat(activation.getProperty()).isNull();
            })
          )
        );
    }

    @Issue("https://github.com/openrewrite/rewrite/issues/1427")
    @Test
    void parseWithActivationTag() {
        rewriteRun(
          pomXml(
            """
              <project>
                  <groupId>org.openrewrite.maven</groupId>
                  <artifactId>test</artifactId>
                  <version>0.1.0-SNAPSHOT</version>
                  <profiles>
                      <profile>
                        <id>repo-incode-work</id>
                        <properties>
                          <name>!skip.repo-incode-work</name>
                        </properties>
                        <activation>
                          <activeByDefault>true</activeByDefault>
                        </activation>
                      </profile>
                  </profiles>
              </project>
              """,
            spec -> spec.afterRecipe(pomXml -> {
                ProfileActivation activation = pomXml.getMarkers().findFirst(MavenResolutionResult.class).orElseThrow()
                  .getPom().getRequested().getProfiles().get(0).getActivation();
                assertThat(activation).isNotNull();
                assertThat(activation.getActiveByDefault()).isTrue();
            })
          )
        );
    }

    @Test
    void parentPomProfileProperty() {
        rewriteRun(
          pomXml(
            """
              <project>
                  <groupId>org.openrewrite.maven</groupId>
                  <artifactId>multi-module-project-parent</artifactId>
                  <version>0.1.0-SNAPSHOT</version>
                  <packaging>pom</packaging>
                  <modules>
                      <module>a</module>
                  </modules>
                  <profiles>
                      <profile>
                        <id>appserverConfig-dev-2</id>
                        <activation>
                          <activeByDefault>true</activeByDefault>
                        </activation>
                        <properties>
                          <guava.version>29.0-jre</guava.version>
                        </properties>
                      </profile>
                  </profiles>
              </project>
              """
          ),
          mavenProject("a",
            pomXml(
              """
                    <project>
                        <parent>
                            <groupId>org.openrewrite.maven</groupId>
                            <artifactId>multi-module-project-parent</artifactId>
                            <version>0.1.0-SNAPSHOT</version>
                        </parent>
                        <artifactId>a</artifactId>
                        <dependencies>
                            <dependency>
                                <groupId>com.google.guava</groupId>
                                <artifactId>guava</artifactId>
                                <version>${guava.version}</version>
                            </dependency>
                        </dependencies>
                    </project>
                """,
              spec -> spec.afterRecipe(pomXml ->
                assertThat(pomXml.getMarkers().findFirst(MavenResolutionResult.class).orElseThrow().getDependencies().get(Scope.Compile))
                  .hasSize(7)
                  .matches(deps -> deps.get(0).getArtifactId().equals("guava") &&
                                   deps.get(0).getVersion().equals("29.0-jre"))
              )
            )
          )
        );
    }

    // a depends on b
    // a-parent manages version of d to 0.1
    // b depends on d without specifying version
    // b-parent manages version of d to 0.2
    // Therefore the version of b that wins is 0.1
    @Disabled
    @Issue("https://github.com/openrewrite/rewrite/issues/376")
    @Test
    void dependencyManagementPropagatesToDependencies() {
        rewriteRun(
          mavenProject("a-parent",
            pomXml(
              """
                    <project>
                        <groupId>org.openrewrite.maven</groupId>
                        <artifactId>d</artifactId>
                        <version>0.1.0-SNAPSHOT</version>
                    </project>
                """
            ),
            pomXml(
              """
                    <project>
                        <groupId>org.openrewrite.maven</groupId>
                        <artifactId>a-parent</artifactId>
                        <version>0.1.0-SNAPSHOT</version>
                        <packaging>pom</packaging>
                    
                        <dependencyManagement>
                            <dependencies>
                                <dependency>
                                    <groupId>org.openrewrite.maven</groupId>
                                    <artifactId>d</artifactId>
                                    <version>0.1.0-SNAPSHOT</version>
                                </dependency>
                            </dependencies>
                        </dependencyManagement>
                    </project>
                """
            ),
            mavenProject("a",
              pomXml(
                """
                      <project>
                          <parent>
                              <groupId>org.openrewrite.maven</groupId>
                              <artifactId>a-parent</artifactId>
                              <version>0.1.0-SNAPSHOT</version>
                              <relativePath />
                          </parent>
                      
                          <artifactId>a</artifactId>
                      
                          <dependencies>
                              <dependency>
                                  <groupId>org.openrewrite.maven</groupId>
                                  <artifactId>b</artifactId>
                                  <version>0.1.0-SNAPSHOT</version>
                              </dependency>
                          </dependencies>
                      </project>
                  """,
                spec -> spec.afterRecipe(pomXml -> {
                    var compileDependencies = pomXml.getMarkers().findFirst(MavenResolutionResult.class).orElseThrow()
                      .getDependencies().get(Scope.Compile);
                    assertThat(compileDependencies).hasSize(2);
                    assertThat(compileDependencies).anyMatch(it -> it.getArtifactId().equals("b") &&
                                                                   it.getVersion().equals("0.1.0-SNAPSHOT"));
                    assertThat(compileDependencies).anyMatch(it -> it.getArtifactId().equals("d") &&
                                                                   it.getVersion().equals("0.1.0-SNAPSHOT"));
                })
              ),
              mavenProject("b-parent",
                pomXml(
                  """
                        <project>
                            <groupId>org.openrewrite.maven</groupId>
                            <artifactId>d</artifactId>
                            <version>0.2.0-SNAPSHOT</version>
                        </project>
                    """
                ),
                pomXml(
                  """
                        <project>
                            <groupId>org.openrewrite.maven</groupId>
                            <artifactId>b-parent</artifactId>
                            <version>0.1.0-SNAPSHOT</version>
                            <packaging>pom</packaging>
                            <dependencyManagement>
                                <dependencies>
                                    <dependency>
                                        <groupId>org.openrewrite.maven</groupId>
                                        <artifactId>d</artifactId>
                                        <version>0.2.0-SNAPSHOT</version>
                                    </dependency>
                                </dependencies>
                            </dependencyManagement>
                        </project>
                    """
                ),
                mavenProject("b",
                  pomXml(
                    """
                          <project>
                              <parent>
                                  <groupId>org.openrewrite.maven</groupId>
                                  <artifactId>b-parent</artifactId>
                                  <version>0.1.0-SNAPSHOT</version>
                                  <relativePath />
                              </parent>
                          
                              <artifactId>b</artifactId>
                          
                              <dependencies>
                                  <dependency>
                                      <groupId>org.openrewrite.maven</groupId>
                                      <artifactId>d</artifactId>
                                  </dependency>
                              </dependencies>
                          </project>
                      """
                  )
                )
              )
            )
          )
        );
    }

    // a has a managed dependency on junit:junit:4.11
    // a has a dependency defined for junit:junit (version is managed to 4.11)
    // ------------------------
    // b has a managed dependency on junit:junit (with an exclusion on hamcrest, but does NOT define version)
    // b has a dependency on a
    // b does NOT have a direct dependency on junit.
    //
    // b -> a -> junit
    //
    // Resolve dependencies on b should include junit:junit:4.11 but NOT hamcrest.
    @Issue("https://github.com/openrewrite/rewrite/issues/1422")
    @Test
    void managedDependencyInTransitiveAndPom() {
        rewriteRun(
          mavenProject("a",
            pomXml(
              """
                    <project>
                        <modelVersion>4.0.0</modelVersion>
                        <groupId>com.managed.test</groupId>
                        <artifactId>a</artifactId>
                        <version>1.0.0</version>
                        <packaging>jar</packaging>

                        <dependencyManagement>
                            <dependencies>
                                <dependency>
                                    <groupId>junit</groupId>
                                    <artifactId>junit</artifactId>
                                    <version>4.11</version>
                                </dependency>
                            </dependencies>
                        </dependencyManagement>
                    
                        <dependencies>
                            <dependency>
                                <groupId>junit</groupId>
                                <artifactId>junit</artifactId>
                            </dependency>
                        </dependencies>
                    </project>
                """
            )
          ),
          mavenProject("b",
            pomXml(
              """
                    <project>
                        <modelVersion>4.0.0</modelVersion>
                        <groupId>com.managed.test</groupId>
                        <artifactId>b</artifactId>
                        <version>1.0.0</version>
                        <packaging>jar</packaging>
                        <dependencyManagement>
                            <dependencies>
                                <dependency>
                                    <groupId>junit</groupId>
                                    <artifactId>junit</artifactId>
                                    <exclusions>
                                        <exclusion>
                                            <groupId>org.hamcrest</groupId>
                                            <artifactId>hamcrest-core</artifactId>
                                        </exclusion>
                                    </exclusions>
                                </dependency>
                            </dependencies>
                        </dependencyManagement>
                        <dependencies>
                            <dependency>
                                <groupId>com.managed.test</groupId>
                                <artifactId>a</artifactId>
                                <version>1.0.0</version>
                            </dependency>
                        </dependencies>
                    </project>
                """,
              spec -> spec.afterRecipe(pomXml -> {
                  var compileDependencies = pomXml.getMarkers().findFirst(MavenResolutionResult.class).orElseThrow()
                    .getDependencies().get(Scope.Compile);
                  assertThat(compileDependencies).anyMatch(it -> it.getArtifactId().equals("junit") &&
                                                                 it.getVersion().equals("4.11"));
                  assertThat(compileDependencies).noneMatch(it -> it.getArtifactId().equals("hamcrest-core"));
              })
            )
          )
        );
    }

    @Test
    void profileNoJdkActivation() {
        rewriteRun(
          pomXml(
            """
              <project>
                  <groupId>com.mycompany.app</groupId>
                  <artifactId>my-app</artifactId>
                  <version>1</version>

                  <profiles>
                      <profile>
                          <id>old-jdk</id>
                          <activation>
                              <jdk>1.5</jdk>
                          </activation>
                          <dependencies>
                              <dependency>
                                    <groupId>junit</groupId>
                                    <artifactId>junit</artifactId>
                                    <version>4.11</version>
                              </dependency>
                          </dependencies>
                      </profile>
                  </profiles>
              </project>
              """,
            spec -> spec.afterRecipe(pomXml ->
              assertThat(pomXml.getMarkers().findFirst(MavenResolutionResult.class).orElseThrow()
                .getDependencies().get(Scope.Compile))
                .isEmpty()
            )
          )
        );
    }

    @Test
    void profileJdkSoftVersionActivation() {
        rewriteRun(
          pomXml(
            """
                  <project>
                      <groupId>com.mycompany.app</groupId>
                      <artifactId>my-app</artifactId>
                      <version>1</version>
                      <profiles>
                          <profile>
                              <id>old-jdk</id>
                              <activation>
                                  <jdk>%s</jdk>
                              </activation>
                              <dependencies>
                                  <dependency>
                                        <groupId>junit</groupId>
                                        <artifactId>junit</artifactId>
                                        <version>4.11</version>
                                  </dependency>
                              </dependencies>
                          </profile>
                      </profiles>
                  </project>
              """.formatted(System.getProperty("java.version")),
            spec -> spec.afterRecipe(pomXml ->
              assertThat(pomXml.getMarkers().findFirst(MavenResolutionResult.class).orElseThrow().getDependencies().get(Scope.Compile))
                .hasSize(2)
            )
          )
        );
    }

    @Test
    void cannotWidenScopeOfTransitiveDependency() {
        rewriteRun(
          pomXml(
            """
              <project>
                <groupId>com.example</groupId>
                <artifactId>demo</artifactId>
                <version>1.0.0</version>
                <dependencyManagement>
                  <dependencies>
                    <dependency>
                      <groupId>org.hamcrest</groupId>
                      <artifactId>hamcrest</artifactId>
                      <version>2.1</version>
                      <scope>compile</scope>
                    </dependency>
                  </dependencies>
                </dependencyManagement>
                <dependencies>
                  <dependency>
                    <groupId>org.apache.logging.log4j</groupId>
                    <artifactId>log4j-to-slf4j</artifactId>
                    <version>2.17.2</version>
                  </dependency>
                </dependencies>
              </project>
              """,
            spec -> spec.afterRecipe(pomXml -> {
                MavenResolutionResult result = pomXml.getMarkers().findFirst(MavenResolutionResult.class).orElseThrow();
                List<ResolvedDependency> foundDependencies = result.findDependencies("org.hamcrest", "hamcrest", null);
                assertThat(foundDependencies).hasSize(0);
            })
          )
        );
    }

    @Test
    void cannotWidenScopeOfImplicitTransitiveDependency() {
        rewriteRun(
          pomXml(
            """
              <project>
                <groupId>com.example</groupId>
                <artifactId>demo</artifactId>
                <version>1.0.0</version>
                <dependencyManagement>
                  <dependencies>
                    <dependency>
                      <groupId>org.junit.vintage</groupId>
                      <artifactId>junit-vintage-engine</artifactId>
                      <version>5.7.2</version>
                      <scope>compile</scope>
                    </dependency>
                  </dependencies>
                </dependencyManagement>
                <dependencies>
                  <dependency>
                    <groupId>org.apache.logging.log4j</groupId>
                    <artifactId>log4j-to-slf4j</artifactId>
                    <version>2.17.2</version>
                  </dependency>
                </dependencies>
              </project>
              """,
            spec -> spec.afterRecipe(pomXml -> {
                MavenResolutionResult result = pomXml.getMarkers().findFirst(MavenResolutionResult.class).orElseThrow();
                List<ResolvedDependency> foundDependencies = result.findDependencies("org.junit.vintage", "junit-vintage-engine", null);
                assertThat(foundDependencies).hasSize(0);
            })
          )
        );
    }

    @Test
    void canNarrowScopeOfImplicitTransitiveDependency() {
        rewriteRun(
          pomXml(
            """
              <project>
                <groupId>com.example</groupId>
                <artifactId>demo</artifactId>
                <version>1.0.0</version>
                <dependencyManagement>
                  <dependencies>
                    <dependency>
                      <groupId>org.apache.logging.log4j</groupId>
                      <artifactId>log4j-api</artifactId>
                      <version>2.17.2</version>
                      <scope>test</scope>
                    </dependency>
                  </dependencies>
                </dependencyManagement>
                <dependencies>
                  <dependency>
                    <groupId>org.apache.logging.log4j</groupId>
                    <artifactId>log4j-to-slf4j</artifactId>
                    <version>2.17.2</version>
                  </dependency>
                </dependencies>
              </project>
              """,
            spec -> spec.afterRecipe(pomXml -> {
                MavenResolutionResult result = pomXml.getMarkers().findFirst(MavenResolutionResult.class).orElseThrow();
                List<ResolvedDependency> foundDependencies = result.findDependencies("org.apache.logging.log4j", "log4j-api", null);
                assertThat(foundDependencies).hasSize(0);
            })
          )
        );
    }

    @Test
    @Issue("https://github.com/openrewrite/rewrite/issues/2049")
    void ciFriendlyVersionWithoutExplicitProperty() {
        rewriteRun(pomXml("""
          <?xml version="1.0" encoding="UTF-8"?>
          <project xmlns="http://maven.apache.org/POM/4.0.0" xmlns:xsi="http://www.w3.org/2001/XMLSchema-instance"
                   xsi:schemaLocation="http://maven.apache.org/POM/4.0.0 https://maven.apache.org/xsd/maven-4.0.0.xsd">
            <modelVersion>4.0.0</modelVersion>
            <groupId>net.sample</groupId>
            <artifactId>sample</artifactId>
            <version>${revision}</version>
            <packaging>pom</packaging>
          </project>
          """)
        );
    }

    @Test
    @Issue("https://github.com/openrewrite/rewrite/issues/2049")
    void ciFriendlyVersionWithParent() {
        rewriteRun(pomXml("""
          <?xml version="1.0" encoding="UTF-8"?>
          <project xmlns="http://maven.apache.org/POM/4.0.0" xmlns:xsi="http://www.w3.org/2001/XMLSchema-instance"
                   xsi:schemaLocation="http://maven.apache.org/POM/4.0.0 https://maven.apache.org/xsd/maven-4.0.0.xsd">
            <modelVersion>4.0.0</modelVersion>
            <groupId>net.sample</groupId>
            <artifactId>sample</artifactId>
            <version>${revision}</version>
            <packaging>pom</packaging>
          
            <modules>
              <module>sample-rest</module>
            </modules>
          
          </project>
          """, spec -> spec.path("pom.xml")),
          pomXml("""
          <?xml version="1.0" encoding="UTF-8"?>
          <project xmlns="http://maven.apache.org/POM/4.0.0" xmlns:xsi="http://www.w3.org/2001/XMLSchema-instance"
                   xsi:schemaLocation="http://maven.apache.org/POM/4.0.0 https://maven.apache.org/xsd/maven-4.0.0.xsd">
          
            <modelVersion>4.0.0</modelVersion>
            <artifactId>sample-rest</artifactId>
            <packaging>jar</packaging>
          
            <parent>
              <groupId>net.sample</groupId>
              <artifactId>sample</artifactId>
              <version>${revision}</version>
              <relativePath>../pom.xml</relativePath>
            </parent>
          </project>
          """, spec -> spec.path("rest/pom.xml"))
        );
    }

    @Test
    @Issue("https://github.com/openrewrite/rewrite/issues/2049")
    void canConnectProjectPomsWhenUsingCiFriendlyVersions() {
        rewriteRun(pomXml("""
          <?xml version="1.0" encoding="UTF-8"?>
          <project xmlns="http://maven.apache.org/POM/4.0.0" xmlns:xsi="http://www.w3.org/2001/XMLSchema-instance"
                   xsi:schemaLocation="http://maven.apache.org/POM/4.0.0 https://maven.apache.org/xsd/maven-4.0.0.xsd">
            <modelVersion>4.0.0</modelVersion>
            <groupId>net.sample</groupId>
            <artifactId>sample</artifactId>
            <version>${revision}</version>
            <packaging>pom</packaging>
          
            <modules>
              <module>sample-parent</module>
              <module>sample-app</module>
              <module>sample-rest</module>
              <module>sample-web</module>
            </modules>
          
            <properties>
              <revision>0.0.0-SNAPSHOT</revision>
            </properties>
          </project>
          """, spec -> spec.path("pom.xml")),
          pomXml("""
          <?xml version="1.0" encoding="UTF-8"?>
          <project xmlns="http://maven.apache.org/POM/4.0.0" xmlns:xsi="http://www.w3.org/2001/XMLSchema-instance"
                   xsi:schemaLocation="http://maven.apache.org/POM/4.0.0 https://maven.apache.org/xsd/maven-4.0.0.xsd">
            <modelVersion>4.0.0</modelVersion>
            <artifactId>sample-parent</artifactId>
            <groupId>net.sample</groupId>
            <version>${revision}</version>
            <packaging>pom</packaging>
          
            <properties>
              <revision>0.0.0-SNAPSHOT</revision>
            </properties>
          
            <dependencyManagement>
              <dependencies>
                <dependency>
                  <groupId>net.sample</groupId>
                  <artifactId>sample-web</artifactId>
                  <version>${project.version}</version>
                </dependency>
                <dependency>
                  <groupId>net.sample</groupId>
                  <artifactId>sample-rest</artifactId>
                  <version>${project.version}</version>
                </dependency>
              </dependencies>
            </dependencyManagement>
          </project>
          """, spec -> spec.path("parent/pom.xml")),
          pomXml("""
          <?xml version="1.0" encoding="UTF-8"?>
          <project xmlns="http://maven.apache.org/POM/4.0.0" xmlns:xsi="http://www.w3.org/2001/XMLSchema-instance"
                   xsi:schemaLocation="http://maven.apache.org/POM/4.0.0 https://maven.apache.org/xsd/maven-4.0.0.xsd">
          
            <modelVersion>4.0.0</modelVersion>
            <artifactId>sample-app</artifactId>
            <packaging>jar</packaging>
          
            <parent>
              <groupId>net.sample</groupId>
              <artifactId>sample-parent</artifactId>
              <version>${revision}</version>
              <relativePath>../parent/pom.xml</relativePath>
            </parent>
          
            <dependencies>
              <dependency>
                <groupId>net.sample</groupId>
                <artifactId>sample-rest</artifactId>
              </dependency>
          
              <dependency>
                <groupId>net.sample</groupId>
                <artifactId>sample-web</artifactId>
              </dependency>
            </dependencies>
          </project>
          """, spec -> spec.path("app/pom.xml")),
          pomXml("""
          <?xml version="1.0" encoding="UTF-8"?>
          <project xmlns="http://maven.apache.org/POM/4.0.0" xmlns:xsi="http://www.w3.org/2001/XMLSchema-instance"
                   xsi:schemaLocation="http://maven.apache.org/POM/4.0.0 https://maven.apache.org/xsd/maven-4.0.0.xsd">
          
            <modelVersion>4.0.0</modelVersion>
            <artifactId>sample-rest</artifactId>
            <packaging>jar</packaging>
          
            <parent>
              <groupId>net.sample</groupId>
              <artifactId>sample-parent</artifactId>
              <version>${revision}</version>
              <relativePath>../parent/pom.xml</relativePath>
            </parent>
          </project>
          """, spec -> spec.path("rest/pom.xml")),
          pomXml("""
          <?xml version="1.0" encoding="UTF-8"?>
          <project xmlns="http://maven.apache.org/POM/4.0.0" xmlns:xsi="http://www.w3.org/2001/XMLSchema-instance"
                   xsi:schemaLocation="http://maven.apache.org/POM/4.0.0 https://maven.apache.org/xsd/maven-4.0.0.xsd">
          
            <modelVersion>4.0.0</modelVersion>
            <artifactId>sample-web</artifactId>
            <packaging>jar</packaging>
          
            <parent>
              <groupId>net.sample</groupId>
              <artifactId>sample-parent</artifactId>
              <version>${revision}</version>
              <relativePath>../parent/pom.xml</relativePath>
            </parent>
          </project>
          """, spec -> spec.path("web/pom.xml"))
        );
    }

    @Test
    @Issue("https://github.com/openrewrite/rewrite/issues/2049")
    void ciFriendlyVersionsStillWorkAfterUpdateMavenModel() {
        rewriteRun(
          spec -> spec.recipe(new UpgradeDependencyVersion("junit", "junit", "4.1", null, null, null)),
          pomXml("""
          <?xml version="1.0" encoding="UTF-8"?>
          <project xmlns="http://maven.apache.org/POM/4.0.0" xmlns:xsi="http://www.w3.org/2001/XMLSchema-instance"
                   xsi:schemaLocation="http://maven.apache.org/POM/4.0.0 https://maven.apache.org/xsd/maven-4.0.0.xsd">
            <modelVersion>4.0.0</modelVersion>
            <groupId>net.sample</groupId>
            <artifactId>sample</artifactId>
            <version>${revision}</version>
            <packaging>pom</packaging>
          
            <modules>
              <module>sample-parent</module>
              <module>sample-app</module>
              <module>sample-rest</module>
              <module>sample-web</module>
            </modules>
          
            <properties>
              <revision>0.0.0-SNAPSHOT</revision>
            </properties>
          </project>
          """, spec -> spec.path("pom.xml")),
          pomXml("""
          <?xml version="1.0" encoding="UTF-8"?>
          <project xmlns="http://maven.apache.org/POM/4.0.0" xmlns:xsi="http://www.w3.org/2001/XMLSchema-instance"
                   xsi:schemaLocation="http://maven.apache.org/POM/4.0.0 https://maven.apache.org/xsd/maven-4.0.0.xsd">
            <modelVersion>4.0.0</modelVersion>
            <artifactId>sample-parent</artifactId>
            <groupId>net.sample</groupId>
            <version>${revision}</version>
            <packaging>pom</packaging>
          
            <properties>
              <revision>0.0.0-SNAPSHOT</revision>
            </properties>
          
            <dependencyManagement>
              <dependencies>
                <dependency>
                  <groupId>net.sample</groupId>
                  <artifactId>sample-web</artifactId>
                  <version>${project.version}</version>
                </dependency>
                <dependency>
                  <groupId>net.sample</groupId>
                  <artifactId>sample-rest</artifactId>
                  <version>${project.version}</version>
                </dependency>
              </dependencies>
            </dependencyManagement>
          </project>
          """, spec -> spec.path("parent/pom.xml")),
          pomXml("""
          <?xml version="1.0" encoding="UTF-8"?>
          <project xmlns="http://maven.apache.org/POM/4.0.0" xmlns:xsi="http://www.w3.org/2001/XMLSchema-instance"
                   xsi:schemaLocation="http://maven.apache.org/POM/4.0.0 https://maven.apache.org/xsd/maven-4.0.0.xsd">
          
            <modelVersion>4.0.0</modelVersion>
            <artifactId>sample-app</artifactId>
            <packaging>jar</packaging>
          
            <parent>
              <groupId>net.sample</groupId>
              <artifactId>sample-parent</artifactId>
              <version>${revision}</version>
              <relativePath>../parent/pom.xml</relativePath>
            </parent>
          
            <dependencies>
              <dependency>
                <groupId>net.sample</groupId>
                <artifactId>sample-rest</artifactId>
              </dependency>
          
              <dependency>
                <groupId>net.sample</groupId>
                <artifactId>sample-web</artifactId>
              </dependency>
              
              <dependency>
                <groupId>junit</groupId>
                <artifactId>junit</artifactId>
                <version>4.0</version>
              </dependency>
            </dependencies>
          </project>
          """, """
          <?xml version="1.0" encoding="UTF-8"?>
          <project xmlns="http://maven.apache.org/POM/4.0.0" xmlns:xsi="http://www.w3.org/2001/XMLSchema-instance"
                   xsi:schemaLocation="http://maven.apache.org/POM/4.0.0 https://maven.apache.org/xsd/maven-4.0.0.xsd">
          
            <modelVersion>4.0.0</modelVersion>
            <artifactId>sample-app</artifactId>
            <packaging>jar</packaging>
          
            <parent>
              <groupId>net.sample</groupId>
              <artifactId>sample-parent</artifactId>
              <version>${revision}</version>
              <relativePath>../parent/pom.xml</relativePath>
            </parent>
          
            <dependencies>
              <dependency>
                <groupId>net.sample</groupId>
                <artifactId>sample-rest</artifactId>
              </dependency>
          
              <dependency>
                <groupId>net.sample</groupId>
                <artifactId>sample-web</artifactId>
              </dependency>
              
              <dependency>
                <groupId>junit</groupId>
                <artifactId>junit</artifactId>
                <version>4.1</version>
              </dependency>
            </dependencies>
          </project>
          """, spec -> spec.path("app/pom.xml")),
          pomXml("""
          <?xml version="1.0" encoding="UTF-8"?>
          <project xmlns="http://maven.apache.org/POM/4.0.0" xmlns:xsi="http://www.w3.org/2001/XMLSchema-instance"
                   xsi:schemaLocation="http://maven.apache.org/POM/4.0.0 https://maven.apache.org/xsd/maven-4.0.0.xsd">
          
            <modelVersion>4.0.0</modelVersion>
            <artifactId>sample-rest</artifactId>
            <packaging>jar</packaging>
          
            <parent>
              <groupId>net.sample</groupId>
              <artifactId>sample-parent</artifactId>
              <version>${revision}</version>
              <relativePath>../parent/pom.xml</relativePath>
            </parent>
          </project>
          """, spec -> spec.path("rest/pom.xml")),
          pomXml("""
          <?xml version="1.0" encoding="UTF-8"?>
          <project xmlns="http://maven.apache.org/POM/4.0.0" xmlns:xsi="http://www.w3.org/2001/XMLSchema-instance"
                   xsi:schemaLocation="http://maven.apache.org/POM/4.0.0 https://maven.apache.org/xsd/maven-4.0.0.xsd">
          
            <modelVersion>4.0.0</modelVersion>
            <artifactId>sample-web</artifactId>
            <packaging>jar</packaging>
          
            <parent>
              <groupId>net.sample</groupId>
              <artifactId>sample-parent</artifactId>
              <version>${revision}</version>
              <relativePath>../parent/pom.xml</relativePath>
            </parent>
          </project>
          """, spec -> spec.path("web/pom.xml"))
        );
    }

    @Test
    @Issue("https://github.com/openrewrite/rewrite/issues/2373")
    void multipleCiFriendlyVersionPlaceholders() {
        rewriteRun(
          pomXml("""
                <?xml version="1.0" encoding="UTF-8"?>
                <project xmlns="http://maven.apache.org/POM/4.0.0" xmlns:xsi="http://www.w3.org/2001/XMLSchema-instance" xsi:schemaLocation="http://maven.apache.org/POM/4.0.0 http://maven.apache.org/xsd/maven-4.0.0.xsd">
                  <modelVersion>4.0.0</modelVersion>
                
                  <groupId>bogus.example</groupId>
                  <artifactId>parent</artifactId>
                  <version>${revision}${changelist}</version>
                  <packaging>pom</packaging>
                
                  <modules>
                    <module>sub</module>
                  </modules>
                
                  <properties>
                    <revision>99999.0</revision>
                    <changelist>-SNAPSHOT</changelist>
                  </properties>
                </project>
                """),
          pomXml("""
                <?xml version="1.0" encoding="UTF-8"?>
                <project xmlns="http://maven.apache.org/POM/4.0.0" xmlns:xsi="http://www.w3.org/2001/XMLSchema-instance" xsi:schemaLocation="http://maven.apache.org/POM/4.0.0 http://maven.apache.org/xsd/maven-4.0.0.xsd">
                  <modelVersion>4.0.0</modelVersion>
                
                  <parent>
                    <groupId>bogus.example</groupId>
                    <artifactId>parent</artifactId>
                    <version>${revision}${changelist}</version>
                  </parent>
                
                  <artifactId>sub</artifactId>
                </project>
                """, spec -> spec.path("sub/pom.xml"))
        );
    }

    @Test
    void optionalDependencies() {
        rewriteRun(
          mavenProject("a",
            pomXml("""
                <?xml version="1.0" encoding="UTF-8"?>
                <project xmlns="http://maven.apache.org/POM/4.0.0" xmlns:xsi="http://www.w3.org/2001/XMLSchema-instance" xsi:schemaLocation="http://maven.apache.org/POM/4.0.0 http://maven.apache.org/xsd/maven-4.0.0.xsd">
                  <modelVersion>4.0.0</modelVersion>
                  <groupId>org.sample.optional</groupId>
                  <artifactId>a</artifactId>
                  <version>1.0.0</version>
                </project>
                """)),
          mavenProject("b",
            pomXml("""
                <?xml version="1.0" encoding="UTF-8"?>
                <project xmlns="http://maven.apache.org/POM/4.0.0" xmlns:xsi="http://www.w3.org/2001/XMLSchema-instance" xsi:schemaLocation="http://maven.apache.org/POM/4.0.0 http://maven.apache.org/xsd/maven-4.0.0.xsd">
                  <modelVersion>4.0.0</modelVersion>
                  <groupId>org.sample.optional</groupId>
                  <artifactId>b</artifactId>
                  <version>1.0.0</version>
                  <dependencies>
                    <dependency>
                      <groupId>org.sample.optional</groupId>
                      <artifactId>a</artifactId>
                      <version>1.0.0</version>
                      <optional>true</optional>
                    </dependency>
                    <dependency>
                      <groupId>junit</groupId>
                      <artifactId>junit</artifactId>
                      <version>4.12</version>
                    </dependency>
                  </dependencies>
                </project>
                """)),
          mavenProject("c",
            pomXml("""
                <?xml version="1.0" encoding="UTF-8"?>
                <project xmlns="http://maven.apache.org/POM/4.0.0" xmlns:xsi="http://www.w3.org/2001/XMLSchema-instance" xsi:schemaLocation="http://maven.apache.org/POM/4.0.0 http://maven.apache.org/xsd/maven-4.0.0.xsd">
                  <modelVersion>4.0.0</modelVersion>
                  <groupId>org.sample.optional</groupId>
                  <artifactId>c</artifactId>
                  <version>1.0.0</version>
                  <dependencies>
                    <dependency>
                      <groupId>org.sample.optional</groupId>
                      <artifactId>b</artifactId>
                      <version>1.0.0</version>
                    </dependency>
                  </dependencies>
                </project>
                """,
              spec -> spec.afterRecipe(afterDoc -> assertThat(afterDoc.getMarkers().findFirst(MavenResolutionResult.class).orElseThrow()
                .getDependencies().get(Scope.Compile))
                .noneMatch(dep -> dep.getGav().getArtifactId().equals("a"))
                .anyMatch(dep -> dep.getGav().getArtifactId().equals("b"))
                .anyMatch(dep -> dep.getGav().getArtifactId().equals("junit")))
            ))
        );
    }

    @Test
    void exclusions() {
        rewriteRun(
          mavenProject("a",
            pomXml("""
                <?xml version="1.0" encoding="UTF-8"?>
                <project xmlns="http://maven.apache.org/POM/4.0.0" xmlns:xsi="http://www.w3.org/2001/XMLSchema-instance" xsi:schemaLocation="http://maven.apache.org/POM/4.0.0 http://maven.apache.org/xsd/maven-4.0.0.xsd">
                  <modelVersion>4.0.0</modelVersion>
                  <groupId>org.sample</groupId>
                  <artifactId>a</artifactId>
                  <version>1.0.0</version>
                  <dependencies>
                    <dependency>
                      <groupId>junit</groupId>
                      <artifactId>junit</artifactId>
                      <version>4.12</version>
                    </dependency>
                  </dependencies>
                </project>
                """)),
          mavenProject("b",
            pomXml("""
                <?xml version="1.0" encoding="UTF-8"?>
                <project xmlns="http://maven.apache.org/POM/4.0.0" xmlns:xsi="http://www.w3.org/2001/XMLSchema-instance" xsi:schemaLocation="http://maven.apache.org/POM/4.0.0 http://maven.apache.org/xsd/maven-4.0.0.xsd">
                  <modelVersion>4.0.0</modelVersion>
                  <groupId>org.sample</groupId>
                  <artifactId>b</artifactId>
                  <version>1.0.0</version>
                  <dependencies>
                    <dependency>
                      <groupId>org.sample</groupId>
                      <artifactId>a</artifactId>
                      <version>1.0.0</version>
                      <exclusions>
                        <exclusion>
                          <groupId>junit</groupId>
                          <artifactId>junit</artifactId>
                        </exclusion>
                      </exclusions>
                    </dependency>
                  </dependencies>
                </project>
                """,
              spec -> spec.afterRecipe(afterDoc -> assertThat(afterDoc.getMarkers().findFirst(MavenResolutionResult.class).orElseThrow()
                .findDependencies("org.sample", "a", Scope.Compile))
                .singleElement()
                .satisfies(aDep -> assertThat(aDep.getEffectiveExclusions())
                  .singleElement()
                  .matches(ga -> ga.getArtifactId().equals("junit")))
              ))),
          mavenProject("c",
            pomXml("""
                <?xml version="1.0" encoding="UTF-8"?>
                <project xmlns="http://maven.apache.org/POM/4.0.0" xmlns:xsi="http://www.w3.org/2001/XMLSchema-instance" xsi:schemaLocation="http://maven.apache.org/POM/4.0.0 http://maven.apache.org/xsd/maven-4.0.0.xsd">
                  <modelVersion>4.0.0</modelVersion>
                  <groupId>org.sample</groupId>
                  <artifactId>c</artifactId>
                  <version>1.0.0</version>
                  <dependencies>
                    <dependency>
                      <groupId>org.sample</groupId>
                      <artifactId>b</artifactId>
                      <version>1.0.0</version>
                    </dependency>
                  </dependencies>
                </project>
                """,
              spec -> spec.afterRecipe(afterDoc -> assertThat(afterDoc.getMarkers().findFirst(MavenResolutionResult.class).orElseThrow())
                .satisfies(mavenResolutionResult -> assertThat(mavenResolutionResult
                  .findDependencies("org.sample", "a", Scope.Compile))
                  .singleElement()
                  .satisfies(aDep -> assertThat(aDep.getEffectiveExclusions())
                    .singleElement()
                    .matches(ga -> ga.getArtifactId().equals("junit"))))
                .satisfies(mavenResolutionResult -> assertThat(mavenResolutionResult
                  .findDependencies("org.sample", "b", Scope.Compile))
                  .singleElement()
                  .satisfies(aDep -> assertThat(aDep.getEffectiveExclusions()).isEmpty()))
              )
            ))
        );
    }

    @Test
    void malformedPom() {
        @Language("xml")
        String malformedPomXml = """
          <project>
            <groupId>com.mycompany.app</groupId>
            <artifactId>my-app</artifactId>
            <version>1</version>
                        
            <dependencies>
              <dependency>
                <groupId>junit</groupId>
                <artifactId>junit</artifactId>
                <version>4.11</version>
              </dependency>
          </project>
          """;
        assertThat(MavenParser.builder().build().parse(malformedPomXml))
          .singleElement()
          .isInstanceOf(ParseError.class);
    }

    @Test
    void plugins() {
        rewriteRun(
          pomXml(
              """
                    <project>
                        <groupId>org.openrewrite.maven</groupId>
                        <artifactId>a</artifactId>
                        <version>0.1.0-SNAPSHOT</version>
    
                        <build>
                            <plugins>
                                <plugin>
                                    <artifactId>maven-compiler-plugin</artifactId>
                                    <version>3.11.0</version>
                                    <configuration>
                                        <release>11</release>
                                    </configuration>
                                </plugin>
                            </plugins>
                        </build>
                    </project>
                """,
              spec -> spec.afterRecipe(pomXml ->
                assertThat(pomXml.getMarkers().findFirst(MavenResolutionResult.class).orElseThrow().getPom().getPlugins()
                  .get(0).getArtifactId())
                  .isEqualTo("maven-compiler-plugin")
              )
          )
        );
    }

    @Test
    void pluginsFromParent() {
        rewriteRun(
          mavenProject("a",
            pomXml(
              """
                  <project>
                      <parent>
                          <groupId>org.openrewrite.maven</groupId>
                          <artifactId>b</artifactId>
                          <version>0.1.0-SNAPSHOT</version>
                          <relativePath />
                      </parent>
                      <artifactId>a</artifactId>
                  </project>
                """,
              spec -> spec.afterRecipe(pomXml ->
                assertThat(pomXml.getMarkers().findFirst(MavenResolutionResult.class).orElseThrow().getPom().getPlugins()
                  .get(0).getArtifactId())
                  .isEqualTo("maven-compiler-plugin")
              )
            )
          ),
          mavenProject("b",
            pomXml(
              """
                    <project>
                        <groupId>org.openrewrite.maven</groupId>
                        <artifactId>b</artifactId>
                        <version>0.1.0-SNAPSHOT</version>

                        <packaging>pom</packaging>
                        
                        <build>
                          <plugins>
                              <plugin>
                                  <artifactId>maven-compiler-plugin</artifactId>
                                  <version>3.11.0</version>
                                  <configuration>
                                      <release>11</release>
                                  </configuration>
                              </plugin>
                          </plugins>
                      </build>
                    </project>
                """
            )
          )
        );
    }

    @Test
    void pluginManagement() {
        rewriteRun(
          pomXml(
            """
                  <project>
                      <groupId>org.openrewrite.maven</groupId>
                      <artifactId>a</artifactId>
                      <version>0.1.0-SNAPSHOT</version>
  
                      <build>
                        <pluginManagement>
                          <plugins>
                              <plugin>
                                  <artifactId>maven-compiler-plugin</artifactId>
                                  <version>3.11.0</version>
                                  <configuration>
                                      <release>11</release>
                                  </configuration>
                              </plugin>
                          </plugins>
                         </pluginManagement>
                      </build>
                  </project>
              """,
            spec -> spec.afterRecipe(pomXml ->
              assertThat(pomXml.getMarkers().findFirst(MavenResolutionResult.class).orElseThrow().getPom().getPluginManagement()
                .get(0).getArtifactId())
                .isEqualTo("maven-compiler-plugin")
            )
          )
        );
    }

    @Test
    void pluginManagementFromParent() {
        rewriteRun(
          mavenProject("a",
            pomXml(
              """
                  <project>
                      <parent>
                          <groupId>org.openrewrite.maven</groupId>
                          <artifactId>b</artifactId>
                          <version>0.1.0-SNAPSHOT</version>
                          <relativePath />
                      </parent>
                      <artifactId>a</artifactId>
                  </project>
                """,
              spec -> spec.afterRecipe(pomXml ->
                assertThat(pomXml.getMarkers().findFirst(MavenResolutionResult.class).orElseThrow().getPom().getPluginManagement()
                  .get(0).getArtifactId())
                  .isEqualTo("maven-compiler-plugin")
              )
            )
          ),
          mavenProject("b",
            pomXml(
              """
                    <project>
                        <groupId>org.openrewrite.maven</groupId>
                        <artifactId>b</artifactId>
                        <version>0.1.0-SNAPSHOT</version>

                        <packaging>pom</packaging>
                        
                        <build>
                        <pluginManagement>
                            <plugins>
                                <plugin>
                                    <artifactId>maven-compiler-plugin</artifactId>
                                    <version>3.11.0</version>
                                    <configuration>
                                        <release>11</release>
                                    </configuration>
                                </plugin>
                            </plugins>
                        </pluginManagement>
                      </build>
                    </project>
                """
            )
          )
        );
    }

}<|MERGE_RESOLUTION|>--- conflicted
+++ resolved
@@ -20,10 +20,6 @@
 import okhttp3.mockwebserver.MockWebServer;
 import okhttp3.mockwebserver.RecordedRequest;
 import org.intellij.lang.annotations.Language;
-<<<<<<< HEAD
-import org.jetbrains.annotations.NotNull;
-=======
->>>>>>> ec53ccd3
 import org.junit.jupiter.api.Disabled;
 import org.junit.jupiter.api.Test;
 import org.openrewrite.InMemoryExecutionContext;
@@ -861,7 +857,7 @@
         try (MockWebServer mockRepo = new MockWebServer()) {
             mockRepo.setDispatcher(new Dispatcher() {
                 @Override
-                public @NotNull MockResponse dispatch(RecordedRequest request) {
+                public MockResponse dispatch(RecordedRequest request) {
                     MockResponse resp = new MockResponse();
                     if (StreamSupport.stream(request.getHeaders().spliterator(), false)
                       .noneMatch(it -> it.getFirst().equals("Authorization") &&
