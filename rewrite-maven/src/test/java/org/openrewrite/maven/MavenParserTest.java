/*
 * Copyright 2020 the original author or authors.
 * <p>
 * Licensed under the Apache License, Version 2.0 (the "License");
 * you may not use this file except in compliance with the License.
 * You may obtain a copy of the License at
 * <p>
 * https://www.apache.org/licenses/LICENSE-2.0
 * <p>
 * Unless required by applicable law or agreed to in writing, software
 * distributed under the License is distributed on an "AS IS" BASIS,
 * WITHOUT WARRANTIES OR CONDITIONS OF ANY KIND, either express or implied.
 * See the License for the specific language governing permissions and
 * limitations under the License.
 */
package org.openrewrite.maven;

import com.fasterxml.jackson.databind.node.JsonNodeFactory;
import com.fasterxml.jackson.databind.node.ObjectNode;
import okhttp3.mockwebserver.Dispatcher;
import okhttp3.mockwebserver.MockResponse;
import okhttp3.mockwebserver.MockWebServer;
import okhttp3.mockwebserver.RecordedRequest;
import org.intellij.lang.annotations.Language;
import org.junit.jupiter.api.Disabled;
import org.junit.jupiter.api.Test;
import org.openrewrite.InMemoryExecutionContext;
import org.openrewrite.Issue;
import org.openrewrite.Parser;
import org.openrewrite.maven.internal.MavenParsingException;
import org.openrewrite.maven.tree.*;
import org.openrewrite.test.RewriteTest;
import org.openrewrite.tree.ParseError;

import java.io.ByteArrayInputStream;
import java.io.IOException;
import java.nio.file.Paths;
import java.util.Base64;
import java.util.List;
import java.util.stream.StreamSupport;

import static org.assertj.core.api.Assertions.assertThat;
import static org.assertj.core.api.Assertions.assertThatExceptionOfType;
import static org.openrewrite.java.Assertions.mavenProject;
import static org.openrewrite.maven.Assertions.pomXml;

class MavenParserTest implements RewriteTest {

    @Test
    void rangeVersion() {
        rewriteRun(
          pomXml(
            """
              <project>
                <groupId>com.mycompany.app</groupId>
                <artifactId>my-app</artifactId>
                <version>1</version>
              
                <dependencies>
                  <dependency>
                    <groupId>junit</groupId>
                    <artifactId>junit</artifactId>
                    <version>[4.11]</version>
                  </dependency>
                </dependencies>
              </project>
              """
          )
        );
    }

    @Test
    void skipDependencyResolution() {
        rewriteRun(
          spec -> spec.parser(MavenParser.builder().skipDependencyResolution(true)),
          pomXml(
            """
              <project>
                <groupId>com.mycompany.app</groupId>
                <artifactId>my-app</artifactId>
                <version>1</version>
              
                <dependencies>
                  <dependency>
                    <groupId>foo</groupId>
                    <artifactId>bar</artifactId>
                    <version>42</version>
                  </dependency>
                </dependencies>
              </project>
              """
          )
        );
    }

    @Test
    @Issue("https://github.com/openrewrite/rewrite/issues/2603")
    void repositoryWithPropertyPlaceholder() {
        rewriteRun(
          pomXml(
            """
              <project>
                  <groupId>com.mycompany.app</groupId>
                  <artifactId>my-app</artifactId>
                  <version>1</version>
                  <dependencies>
                      <dependency>
                          <groupId>org.eclipse.persistence</groupId>
                          <artifactId>org.eclipse.persistence.moxy</artifactId>
                          <version>4.0.0</version>
                      </dependency>
                  </dependencies>
              </project>
              """
          )
        );
    }

    @Test
    void invalidRange() {
        assertThatExceptionOfType(MavenParsingException.class).isThrownBy(() ->
          rewriteRun(
            // Counter to what Maven does most of the time, the last range "wins" when the same dependency
            // is defined twice with a range.
            pomXml(
              """
                <project>
                  <groupId>com.mycompany.app</groupId>
                  <artifactId>my-app</artifactId>
                  <version>1</version>
                
                  <dependencies>
                    <dependency>
                      <groupId>junit</groupId>
                      <artifactId>junit</artifactId>
                      <version>[88.7,90.9)</version>
                    </dependency>
                  </dependencies>
                </project>
                """
            )
          )
        ).withMessage("Could not resolve version for [GroupArtifact(groupId=junit, artifactId=junit)] matching version requirements RangeSet={[88.7,90.9)}");
    }

    @Test
    void differentRangeVersionInDependency() {
        rewriteRun(
          mavenProject("dep",
            pomXml(
              """
                    <project>
                      <modelVersion>4.0.0</modelVersion>
                      <groupId>com.mycompany.app</groupId>
                      <artifactId>my-dep</artifactId>
                      <version>1</version>
                      <dependencies>
                        <dependency>
                          <groupId>junit</groupId>
                          <artifactId>junit</artifactId>
                          <version>[4.5,4.9]</version>
                        </dependency>
                      </dependencies>
                    </project>
                """,
              spec -> spec.afterRecipe(p -> {
                  var results = p.getMarkers().findFirst(MavenResolutionResult.class).orElseThrow();
                  var dependency = results.findDependencies("junit", "junit", Scope.Compile).get(0);
                  assertThat(dependency.getVersion()).isEqualTo("4.9");
              })
            )
          ),
          mavenProject("app",
            pomXml(
              """
                    <project>
                      <modelVersion>4.0.0</modelVersion>
                      <groupId>com.mycompany.app</groupId>
                      <artifactId>my-app</artifactId>
                      <version>1</version>
                      <dependencies>
                        <dependency>
                          <groupId>com.mycompany.app</groupId>
                          <artifactId>my-dep</artifactId>
                          <version>1</version>
                        </dependency>
                        <dependency>
                          <groupId>junit</groupId>
                          <artifactId>junit</artifactId>
                          <version>[4.5,4.9]</version>
                        </dependency>
                      </dependencies>
                    </project>
                """,
              spec -> spec.afterRecipe(p -> {
                  var results = p.getMarkers().findFirst(MavenResolutionResult.class).orElseThrow();
                  var dependency = results.findDependencies("junit", "junit", Scope.Compile).get(0);
                  assertThat(dependency.getVersion()).isEqualTo("4.9");
              })
            )
          )
        );
    }

    @Test
    void differentRangeVersionInParent() {
        rewriteRun(
          mavenProject("parent",
            pomXml(
              """
                    <project>
                      <modelVersion>4.0.0</modelVersion>
                      <groupId>com.mycompany.app</groupId>
                      <artifactId>my-parent</artifactId>
                      <version>1</version>
                      <dependencies>
                        <dependency>
                          <groupId>junit</groupId>
                          <artifactId>junit</artifactId>
                          <version>[4.5,4.6]</version>
                        </dependency>
                      </dependencies>
                    </project>
                """,
              spec -> spec.afterRecipe(p -> {
                  var results = p.getMarkers().findFirst(MavenResolutionResult.class).orElseThrow();
                  var dependency = results.findDependencies("junit", "junit", Scope.Compile).get(0);
                  assertThat(dependency.getVersion()).isEqualTo("4.6");
              })
            )
          ),
          mavenProject("app",
            pomXml(
              """
                    <project>
                      <modelVersion>4.0.0</modelVersion>
                      <parent>
                        <groupId>com.mycompany.app</groupId>
                        <artifactId>my-parent</artifactId>
                        <version>1</version>
                        <relativePath>..</relativePath>
                      </parent>
                      <groupId>com.mycompany.app</groupId>
                      <artifactId>my-app</artifactId>
                      <version>1</version>
                      <dependencies>
                        <dependency>
                          <groupId>junit</groupId>
                          <artifactId>junit</artifactId>
                          <version>[4.8,4.9]</version>
                        </dependency>
                      </dependencies>
                    </project>
                """,
              spec -> spec.afterRecipe(p -> {
                  var results = p.getMarkers().findFirst(MavenResolutionResult.class).orElseThrow();
                  var dependency = results.findDependencies("junit", "junit", Scope.Compile).get(0);
                  assertThat(dependency.getVersion()).isEqualTo("4.9");
              })
            )
          )
        );
    }


    @Test
    void transitiveDependencyVersionDeterminedByBom() {
        rewriteRun(
          pomXml(
            """
              <project>
                  <groupId>org.openrewrite</groupId>
                  <artifactId>app</artifactId>
                  <version>0.0.1</version>
                  <dependencies>
                      <dependency>
                          <groupId>org.neo4j</groupId>
                          <artifactId>neo4j-ogm-core</artifactId>
                          <version>3.2.21</version>
                      </dependency>
                  </dependencies>
              </project>
              """
          )
        );
    }

    @Test
    void parentVersionRange() {
        rewriteRun(
          pomXml(
            """
              <project>
                  <modelVersion>4.0.0</modelVersion>
                  <groupId>com.managed.test</groupId>
                  <artifactId>a</artifactId>
                  <version>1.0.0</version>
                  <parent>
                      <groupId>com.fasterxml.jackson</groupId>
                      <artifactId>jackson-parent</artifactId>
                      <version>[2.9.1,2.10.0)</version>
                  </parent>
                  <dependencies>
                      <dependency>
                          <groupId>junit</groupId>
                          <artifactId>junit</artifactId>
                          <version>4.11</version>
                      </dependency>
                  </dependencies>
              </project>
              """
          )
        );
    }

    @Test
    void guava25() {
        rewriteRun(
          pomXml(
            """
              <project>
                  <groupId>org.openrewrite</groupId>
                  <artifactId>app</artifactId>
                  <version>0.0.1</version>
                  <dependencies>
                      <dependency>
                          <groupId>com.google.guava</groupId>
                          <artifactId>guava</artifactId>
                          <version>25.0-android</version>
                      </dependency>
                  </dependencies>
              </project>
              """
          )
        );
    }

    @Test
    void rewriteCircleci() {
        rewriteRun(
          pomXml(
            """
              <project>
                  <groupId>org.openrewrite</groupId>
                  <artifactId>app</artifactId>
                  <version>0.0.1</version>
                  <dependencies>
                      <dependency>
                          <groupId>org.openrewrite.recipe</groupId>
                          <artifactId>rewrite-circleci</artifactId>
                          <version>1.1.0</version>
                      </dependency>
                  </dependencies>
              </project>
              """,
            spec -> spec.beforeRecipe(pomXml ->
              assertThat(pomXml.getMarkers().findFirst(MavenResolutionResult.class).orElseThrow()
                .getDependencies().get(Scope.Runtime).stream().map(ResolvedDependency::getArtifactId))
                .contains("rewrite-yaml")
            )
          )
        );
    }

    @Issue("https://github.com/openrewrite/rewrite/issues/1085")
    @Test
    void parseDependencyManagementWithNoVersion() {
        rewriteRun(
          pomXml(
            """
              <project>
                  <groupId>com.mycompany.app</groupId>
                  <artifactId>my-app</artifactId>
                  <version>1</version>
                  <dependencyManagement>
                        <dependencies>
                            <dependency>
                                <groupId>com.google.guava</groupId>
                                <artifactId>guava</artifactId>
                                <exclusions>
                                    <exclusion>
                                        <groupId>org.springframework</groupId>
                                        <artifactId>spring-core</artifactId>
                                    </exclusion>
                                </exclusions>
                            </dependency>
                        </dependencies>
                  </dependencyManagement>
                  <dependencies>
                      <dependency>
                        <groupId>com.google.guava</groupId>
                        <artifactId>guava</artifactId>
                        <version>14.0</version>
                      </dependency>
                  </dependencies>
              </project>
              """,
            spec -> spec.afterRecipe(pomXml ->
              assertThat(pomXml.getMarkers().findFirst(MavenResolutionResult.class).orElseThrow()
                .findDependencies("com.google.guava", "guava", null).get(0).getVersion())
                .isEqualTo("14.0")
            )
          )
        );
    }

    @Test
    void parseMergeExclusions() {
        rewriteRun(
          mavenProject("my-dep",
            pomXml(
              """
                    <project>
                        <groupId>com.mycompany.app</groupId>
                        <artifactId>my-dep</artifactId>
                        <version>1</version>
                        <dependencies>
                            <dependency>
                              <groupId>com.google.guava</groupId>
                              <artifactId>guava</artifactId>
                              <version>14.0</version>
                            </dependency>
                            <dependency>
                              <groupId>org.slf4j</groupId>
                              <artifactId>slf4j-api</artifactId>
                              <version>1.7.20</version>
                            </dependency>
                        </dependencies>
                    </project>
                """
            )),
          mavenProject("my-app",
            pomXml(
              """
                    <project>
                        <groupId>com.mycompany.app</groupId>
                        <artifactId>my-app</artifactId>
                        <version>1</version>
                        <dependencyManagement>
                              <dependencies>
                                  <dependency>
                                      <groupId>com.mycompany.app</groupId>
                                      <artifactId>my-dep</artifactId>
                                      <exclusions>
                                          <exclusion>
                                              <groupId>com.google.guava</groupId>
                                              <artifactId>guava</artifactId>
                                          </exclusion>
                                      </exclusions>
                                  </dependency>
                              </dependencies>
                        </dependencyManagement>
                        <dependencies>
                            <dependency>
                              <groupId>com.mycompany.app</groupId>
                              <artifactId>my-dep</artifactId>
                              <version>1</version>
                              <exclusions>
                                  <exclusion>
                                      <groupId>org.slf4j</groupId>
                                      <artifactId>slf4j-api</artifactId>
                                  </exclusion>
                              </exclusions>
                            </dependency>
                        </dependencies>
                    </project>
                """,
              spec -> spec.afterRecipe(pomXml ->
                //With one exclusion in the dependency and one in the managed dependency, both transitive dependencies
                //should be excluded.
                assertThat(pomXml.getMarkers().findFirst(MavenResolutionResult.class).orElseThrow()
                  .getDependencies().get(Scope.Compile).size()).isEqualTo(1)
              )
            )
          )
        );
    }

    @Test
    void repositoryWithPropertyPlaceHolders() {
        rewriteRun(
          pomXml(
            """
              <project>
                <groupId>com.mycompany.app</groupId>
                <artifactId>my-app</artifactId>
                <version>1</version>
                  <properties>
                      <repo-id>coolId</repo-id>
                      <repo-url>https://repository.apache.org/content/repositories/snapshots</repo-url>
                  </properties>
                  <repositories>
                      <repository>
                        <id>${repo-id}</id>
                        <url>${repo-url}</url>
                      </repository>
                  </repositories>
              </project>
              """,
            spec -> spec.afterRecipe(pomXml -> {
                assertThat(pomXml.getMarkers().findFirst(MavenResolutionResult.class).orElseThrow().getPom()
                  .getRepositories().get(0).getId())
                  .isEqualTo("coolId");
                assertThat(pomXml.getMarkers().findFirst(MavenResolutionResult.class).orElseThrow().getPom()
                  .getRepositories().get(0).getUri())
                  .isEqualTo("https://repository.apache.org/content/repositories/snapshots");
            })
          )
        );
    }

    @SuppressWarnings("CheckDtdRefs")
    @Test
    void parse() {
        rewriteRun(
          pomXml(
            """
              <project>
                  <modelVersion>4.0.0</modelVersion>
              
                  <groupId>com.mycompany.app</groupId>
                  <artifactId>my-app</artifactId>
                  <version>1</version>
                  <packaging>pom</packaging>
                  <developers>
                      <developer>
                          <name>Trygve Laugst&oslash;l</name>
                      </developer>
                  </developers>
              
                  <dependencies>
                    <dependency>
                      <groupId>org.junit.jupiter</groupId>
                      <artifactId>junit-jupiter-api</artifactId>
                      <version>5.7.0</version>
                      <scope>test</scope>
                    </dependency>
                  </dependencies>
              </project>
              """,
            spec -> spec.afterRecipe(pomXml -> {
                assertThat(pomXml.getMarkers().findFirst(MavenResolutionResult.class).orElseThrow().getDependencies()
                  .get(Scope.Test).get(0).getLicenses().get(0).getType())
                  .isEqualTo(License.Type.Eclipse);
                assertThat(pomXml.getMarkers().findFirst(MavenResolutionResult.class).orElseThrow().getDependencies()
                  .get(Scope.Test).get(0).getType())
                  .isEqualTo("jar");
                assertThat(pomXml.getMarkers().findFirst(MavenResolutionResult.class).orElseThrow().getPom().getPackaging())
                  .isEqualTo("pom");
            })
          )
        );
    }

    // example from https://repo1.maven.org/maven2/org/openid4java/openid4java-parent/0.9.6/openid4java-parent-0.9.6.pom
    @Test
    void emptyArtifactPolicy() {
        rewriteRun(
          pomXml(
            """
              <project>
                  <groupId>com.mycompany.app</groupId>
                  <artifactId>my-app</artifactId>
                  <version>1</version>
                  <repositories>
                      <repository>
                          <id>alchim.snapshots</id>
                          <name>Achim Repository Snapshots</name>
                          <url>http://alchim.sf.net/download/snapshots</url>
                          <snapshots/>
                      </repository>
                  </repositories>
              </project>
              """
          )
        );
    }

    @Test
    void handlesRepositories() {
        rewriteRun(
          pomXml(
            """
              <project>
                  <modelVersion>4.0.0</modelVersion>
              
                  <groupId>org.openrewrite.maven</groupId>
                  <artifactId>single-project</artifactId>
                  <version>0.1.0-SNAPSHOT</version>
              
                  <dependencies>
                      <dependency>
                          <groupId>com.google.guava</groupId>
                          <artifactId>guava</artifactId>
                          <version>29.0-jre</version>
                      </dependency>
                  </dependencies>
              
                  <repositories>
                      <repository>
                          <id>jcenter</id>
                          <name>JCenter</name>
                          <url>https://jcenter.bintray.com/</url>
                      </repository>
                  </repositories>
              </project>
              """
          )
        );
    }

    @Issue("https://github.com/openrewrite/rewrite/issues/198")
    @Test
    void handlesPropertiesInDependencyScope() {
        rewriteRun(
          pomXml(
            """
              <project>
                  <modelVersion>4.0.0</modelVersion>
              
                  <groupId>org.openrewrite.maven</groupId>
                  <artifactId>single-project</artifactId>
                  <version>0.1.0-SNAPSHOT</version>
              
                  <properties>
                      <dependency.scope>compile</dependency.scope>
                  </properties>
              
                  <dependencies>
                      <dependency>
                          <groupId>com.google.guava</groupId>
                          <artifactId>guava</artifactId>
                          <version>29.0-jre</version>
                          <scope>${dependency.scope}</scope>
                      </dependency>
                  </dependencies>
              </project>
              """,
            spec -> spec.afterRecipe(pomXml ->
              assertThat(pomXml.getMarkers().findFirst(MavenResolutionResult.class).orElseThrow().getDependencies()
                .get(Scope.Compile))
                .hasSize(7)
            )
          )
        );
    }

    @Issue("https://github.com/openrewrite/rewrite/issues/199")
    @Test
    void continueOnInvalidScope() {
        rewriteRun(
          pomXml(
            """
              <project>
                  <groupId>org.openrewrite.maven</groupId>
                  <artifactId>single-project</artifactId>
                  <version>0.1.0-SNAPSHOT</version>
                  <dependencies>
                      <dependency>
                          <groupId>com.google.guava</groupId>
                          <artifactId>guava</artifactId>
                          <version>29.0-jre</version>
                          <scope>${dependency.scope}</scope>
                      </dependency>
                  </dependencies>
              </project>
              """
          )
        );
    }

    @Issue("https://github.com/openrewrite/rewrite/issues/135")
    @Test
    void selfRecursiveParent() {
        rewriteRun(
          pomXml(
            """
              <project>
                  <modelVersion>4.0.0</modelVersion>
              
                  <groupId>com.mycompany.app</groupId>
                  <artifactId>my-app</artifactId>
                  <version>1</version>
              
                  <parent>
                      <groupId>com.mycompany.app</groupId>
                      <artifactId>my-app</artifactId>
                      <version>1</version>
                  </parent>
              </project>
              """
          )
        );
    }

    @Issue("https://github.com/openrewrite/rewrite/issues/135")
    @Test
    void selfRecursiveDependency() {
        rewriteRun(
          pomXml(
            """
              <project>
                  <modelVersion>4.0.0</modelVersion>
              
                  <groupId>com.mycompany.app</groupId>
                  <artifactId>my-app</artifactId>
                  <version>1</version>
              
                  <dependencies>
                      <dependency>
                          <groupId>com.mycompany.app</groupId>
                          <artifactId>my-app</artifactId>
                          <version>1</version>
                      </dependency>
                  </dependencies>
              </project>
              """,
            spec -> spec.afterRecipe(pomXml ->
              // Maven itself would respond to this pom with a fatal error.
              // So long as we don't produce an AST with cycles it's OK
              assertThat(pomXml.getMarkers().findFirst(MavenResolutionResult.class).orElseThrow().getDependencies().get(Scope.Compile)).hasSize(1)
            )
          )
        );
    }

    @Test
    void managedDependenciesInParentInfluenceTransitives() {
        rewriteRun(
          pomXml(
            """
              <project>
                  <groupId>com.foo</groupId>
                  <artifactId>parent</artifactId>
                  <version>1</version>
                  <dependencyManagement>
                      <dependencies>
                          <dependency>
                              <groupId>org.glassfish.jaxb</groupId>
                              <artifactId>jaxb-runtime</artifactId>
                              <version>2.3.3</version>
                          </dependency>
                      </dependencies>
                  </dependencyManagement>
              </project>
              """
          ),
          mavenProject("app",
            pomXml(
              """
                    <project>
                        <parent>
                            <groupId>com.foo</groupId>
                            <artifactId>parent</artifactId>
                            <version>1</version>
                        </parent>
                        <groupId>com.foo</groupId>
                        <artifactId>app</artifactId>
                        <dependencies>
                            <dependency>
                                <groupId>org.hibernate</groupId>
                                <artifactId>hibernate-core</artifactId>
                                <version>5.4.28.Final</version>
                            </dependency>
                        </dependencies>
                    </project>
                """,
              spec -> spec.afterRecipe(pomXml ->
                assertThat(pomXml.getMarkers().findFirst(MavenResolutionResult.class).orElseThrow().getDependencies().get(Scope.Compile)
                  .stream().map(dep -> dep.getArtifactId() + ":" + dep.getVersion()))
                  .contains("jaxb-runtime:2.3.3")
              )
            )
          )
        );
    }

    @Issue("https://github.com/openrewrite/rewrite/issues/323")
    @Test
    void inheritScopeFromDependencyManagement() {
        rewriteRun(
          pomXml(
            """
              <project>
                  <groupId>com.mycompany.app</groupId>
                  <artifactId>my-app</artifactId>
                  <version>1</version>
                  <dependencyManagement>
                      <dependencies>
                         <dependency>
                              <groupId>org.junit.jupiter</groupId>
                              <artifactId>junit-jupiter</artifactId>
                              <version>5.7.1</version>
                              <scope>test</scope>
                          </dependency>
                          <dependency>
                              <groupId>com.google.guava</groupId>
                              <artifactId>guava</artifactId>
                              <version>29.0-jre</version>
                          </dependency>
                      </dependencies>
                  </dependencyManagement>
                  <dependencies>
                      <dependency>
                          <groupId>org.junit.jupiter</groupId>
                          <artifactId>junit-jupiter</artifactId>
                      </dependency>
                      <dependency>
                          <groupId>com.google.guava</groupId>
                          <artifactId>guava</artifactId>
                      </dependency>
                  </dependencies>
              </project>
              """,
            spec -> spec.afterRecipe(pomXml -> {
                assertThat(pomXml.getMarkers().findFirst(MavenResolutionResult.class).orElseThrow().getDependencies()
                  .get(Scope.Test).stream().map(ResolvedDependency::getArtifactId))
                  .contains("junit-jupiter", "guava");
                assertThat(pomXml.getMarkers().findFirst(MavenResolutionResult.class).orElseThrow().getDependencies()
                  .get(Scope.Compile).stream().map(ResolvedDependency::getArtifactId))
                  .doesNotContain("junit-jupiter");
            })
          )
        );
    }

    @Issue("https://github.com/openrewrite/rewrite/issues/323")
    @Test
    void dependencyScopeTakesPrecedenceOverDependencyManagementScope() {
        rewriteRun(
          pomXml(
            """
              <project>
                  <groupId>com.mycompany.app</groupId>
                  <artifactId>my-app</artifactId>
                  <version>1</version>
                  <dependencyManagement>
                      <dependencies>
                         <dependency>
                              <groupId>org.junit.jupiter</groupId>
                              <artifactId>junit-jupiter</artifactId>
                              <version>5.7.1</version>
                              <scope>test</scope>
                          </dependency>
                          <dependency>
                              <groupId>com.google.guava</groupId>
                              <artifactId>guava</artifactId>
                              <version>29.0-jre</version>
                          </dependency>
                      </dependencies>
                  </dependencyManagement>
                  <dependencies>
                      <dependency>
                          <groupId>org.junit.jupiter</groupId>
                          <artifactId>junit-jupiter</artifactId>
                          <scope>compile</scope>
                      </dependency>
                      <dependency>
                          <groupId>com.google.guava</groupId>
                          <artifactId>guava</artifactId>
                      </dependency>
                  </dependencies>
              </project>
              """,
            spec -> spec.afterRecipe(pomXml ->
              assertThat(pomXml.getMarkers().findFirst(MavenResolutionResult.class).orElseThrow().getDependencies()
                .get(Scope.Compile).stream()
                .filter(dep -> dep.getDepth() == 0)
                .map(ResolvedDependency::getArtifactId))
                .containsExactlyInAnyOrder("junit-jupiter", "guava")
            )
          )
        );
    }

    @Test
    void mirrorsAndAuth() throws IOException {
        // Set up a web server that returns 401 to any request without an Authorization header corresponding to specific credentials
        // Exceptions in the console output are due to MavenPomDownloader attempting to access via https first before falling back to http
        var username = "admin";
        var password = "password";
        try (MockWebServer mockRepo = new MockWebServer()) {
            mockRepo.setDispatcher(new Dispatcher() {
                @Override
                public MockResponse dispatch(RecordedRequest request) {
                    MockResponse resp = new MockResponse();
                    if (StreamSupport.stream(request.getHeaders().spliterator(), false)
                      .noneMatch(it -> it.getFirst().equals("Authorization") &&
                                       it.getSecond().equals("Basic " + Base64.getEncoder().encodeToString((username + ":" + password).getBytes())))) {
                        return resp.setResponseCode(401);
                    } else {
                        //language=xml
                        resp.setBody("""
                          <project>
                            <modelVersion>4.0.0</modelVersion>
                          
                            <groupId>com.foo</groupId>
                            <artifactId>bar</artifactId>
                            <version>1.0.0</version>
                          
                          </project>
                          """
                        );
                        return resp.setResponseCode(200);
                    }
                }
            });

            mockRepo.start();
            var ctx = MavenExecutionContextView.view(new InMemoryExecutionContext(t -> {
                throw new RuntimeException(t);
            }));
            var settings = MavenSettings.parse(new Parser.Input(Paths.get("settings.xml"), () ->
              new ByteArrayInputStream(
                //language=xml
                """
                      <settings>
                          <mirrors>
                              <mirror>
                                  <mirrorOf>*</mirrorOf>
                                  <name>repo</name>
                                  <url>http://%s:%d</url>
                                  <id>repo</id>
                              </mirror>
                          </mirrors>
                          <servers>
                              <server>
                                  <id>repo</id>
                                  <username>%s</username>
                                  <password>%s</password>
                              </server>
                          </servers>
                      </settings>
                  """.formatted(mockRepo.getHostName(), mockRepo.getPort(), username, password).getBytes()
              )), ctx);
            ctx.setMavenSettings(settings);

            var maven = MavenParser.builder().build().parse(
              ctx,
              """
                    <project>
                        <modelVersion>4.0.0</modelVersion>
                
                        <groupId>org.openrewrite.test</groupId>
                        <artifactId>foo</artifactId>
                        <version>0.1.0-SNAPSHOT</version>
                
                        <dependencies>
                            <dependency>
                                <groupId>com.foo</groupId>
                                <artifactId>bar</artifactId>
                                <version>1.0.0</version>
                            </dependency>
                        </dependencies>
                    </project>
                """
            ).findFirst().orElseThrow(() -> new IllegalArgumentException("Could not parse as XML"));

            assertThat(mockRepo.getRequestCount())
              .as("The mock repository received no requests. Applying mirrors is probably broken")
              .isGreaterThan(0);

            assertThat(maven.getMarkers().findFirst(MavenResolutionResult.class).orElseThrow().getDependencies().get(Scope.Compile))
              .hasSize(1)
              .matches(deps -> deps.get(0).getGroupId().equals("com.foo") &&
                               deps.get(0).getArtifactId().equals("bar"));
            mockRepo.shutdown();
        }
    }

    // a depends on d. The version number is a property specified in a's parent, b
    // b gets part of the version number for d from a property specified in b's parent, c
    @Issue("https://github.com/openrewrite/rewrite/issues/95")
    @Test
    void recursivePropertyFromParentPoms() {
        rewriteRun(
          mavenProject("a",
            pomXml(
              """
                    <project>
                        <parent>
                            <groupId>org.openrewrite.maven</groupId>
                            <artifactId>b</artifactId>
                            <version>0.1.0-SNAPSHOT</version>
                            <relativePath />
                        </parent>
                        <artifactId>a</artifactId>
                        <dependencies>
                            <dependency>
                                <groupId>org.openrewrite.maven</groupId>
                                <artifactId>d</artifactId>
                                <version>${d.version}</version>
                            </dependency>
                        </dependencies>
                    </project>
                """,
              spec -> spec.afterRecipe(pomXml ->
                assertThat(pomXml.getMarkers().findFirst(MavenResolutionResult.class).orElseThrow().getDependencies()
                  .get(Scope.Compile).get(0).getVersion())
                  .isEqualTo("0.1.0-SNAPSHOT")
              )
            ),
            mavenProject("b",
              pomXml(
                """
                      <project>
                          <parent>
                              <groupId>org.openrewrite.maven</groupId>
                              <artifactId>c</artifactId>
                              <version>0.1.0-SNAPSHOT</version>
                              <relativePath />
                          </parent>
                          <artifactId>b</artifactId>
                          <packaging>pom</packaging>
                          <properties>
                              <d.version>0.1.0${d.version.snapshot}</d.version>
                          </properties>
                      </project>
                  """
              )
            ),
            mavenProject("c",
              pomXml(
                """
                      <project>
                          <artifactId>c</artifactId>
                          <groupId>org.openrewrite.maven</groupId>
                          <version>0.1.0-SNAPSHOT</version>
                          <packaging>pom</packaging>
                          <properties>
                              <d.version.snapshot>-SNAPSHOT</d.version.snapshot>
                          </properties>
                      </project>
                  """
              )
            ),
            mavenProject("d",
              pomXml(
                """
                      <project>
                          <groupId>org.openrewrite.maven</groupId>
                          <artifactId>d</artifactId>
                          <version>0.1.0-SNAPSHOT</version>
                          <properties>
                              <maven.compiler.source>1.8</maven.compiler.source>
                              <maven.compiler.target>1.8</maven.compiler.target>
                          </properties>
                      </project>
                  """
              )
            )
          )
        );
    }

    @Test
    void nestedParentWithDownloadedParent() {
        rewriteRun(
          mavenProject("root",
            pomXml(
              """
                    <project>
                        <parent>
                            <groupId>org.apache</groupId>
                            <artifactId>apache</artifactId>
                            <version>16</version>
                            <relativePath/>
                        </parent>
                        <groupId>org.openrewrite.maven</groupId>
                        <artifactId>parent</artifactId>
                        <version>0.1.0-SNAPSHOT</version>
                    </project>
                """,
              spec -> spec.path("parent/pom.xml")
            ),
            pomXml(
              """
                    <project>
                        <parent>
                            <groupId>org.openrewrite.maven</groupId>
                            <artifactId>parent</artifactId>
                            <version>0.1.0-SNAPSHOT</version>
                            <relativePath>parent/pom.xml</relativePath>
                        </parent>
                        <artifactId>root</artifactId>
                    </project>
                """,
              spec -> spec.path("pom.xml")
            )
          )
        );
    }

    // a depends on d without specifying version number. a's parent is b
    // b imports c into its dependencyManagement section
    // c's dependencyManagement specifies the version of d to use
    // So if all goes well a will have the version of d from c's dependencyManagement
    @Issue("https://github.com/openrewrite/rewrite/issues/124")
    @Test
    void indirectBomImportedFromParent() {
        rewriteRun(
          mavenProject("a",
            pomXml(
              """
                    <project>
                        <parent>
                            <groupId>org.openrewrite.maven</groupId>
                            <artifactId>b</artifactId>
                            <version>0.1.0-SNAPSHOT</version>
                            <relativePath />
                        </parent>
                        <artifactId>a</artifactId>
                        <dependencies>
                            <dependency>
                                <groupId>org.openrewrite.maven</groupId>
                                <artifactId>d</artifactId>
                            </dependency>
                        </dependencies>
                    </project>
                """,
              spec -> spec.afterRecipe(pomXml ->
                assertThat(pomXml.getMarkers().findFirst(MavenResolutionResult.class).orElseThrow().getDependencies()
                  .get(Scope.Compile).get(0).getVersion())
                  .isEqualTo("0.1.0-SNAPSHOT")
              )
            )
          ),
          mavenProject("b",
            pomXml(
              """
                    <project>
                        <modelVersion>4.0.0</modelVersion>
                
                        <artifactId>b</artifactId>
                        <groupId>org.openrewrite.maven</groupId>
                        <version>0.1.0-SNAPSHOT</version>
                        <packaging>pom</packaging>
                
                        <properties>
                            <maven.compiler.source>1.8</maven.compiler.source>
                            <maven.compiler.target>1.8</maven.compiler.target>
                        </properties>
                
                        <dependencyManagement>
                            <dependencies>
                                <dependency>
                                    <groupId>org.openrewrite.maven</groupId>
                                    <artifactId>c</artifactId>
                                    <version>0.1.0-SNAPSHOT</version>
                                    <type>pom</type>
                                    <scope>import</scope>
                                </dependency>
                            </dependencies>
                        </dependencyManagement>
                    </project>
                """
            )
          ),
          mavenProject("c",
            pomXml(
              """
                    <project>
                        <modelVersion>4.0.0</modelVersion>
                
                        <artifactId>c</artifactId>
                        <groupId>org.openrewrite.maven</groupId>
                        <version>0.1.0-SNAPSHOT</version>
                        <packaging>pom</packaging>
                
                        <dependencyManagement>
                            <dependencies>
                                <dependency>
                                    <groupId>org.openrewrite.maven</groupId>
                                    <artifactId>d</artifactId>
                                    <version>0.1.0-SNAPSHOT</version>
                                </dependency>
                            </dependencies>
                        </dependencyManagement>
                    </project>
                """
            )
          ),
          mavenProject("d",
            pomXml(
              """
                    <project>
                        <modelVersion>4.0.0</modelVersion>
                
                        <groupId>org.openrewrite.maven</groupId>
                        <artifactId>d</artifactId>
                        <version>0.1.0-SNAPSHOT</version>
                
                        <properties>
                            <maven.compiler.source>1.8</maven.compiler.source>
                            <maven.compiler.target>1.8</maven.compiler.target>
                        </properties>
                    </project>
                """
            )
          )
        );
    }

    @Issue("https://github.com/openrewrite/rewrite/issues/378")
    @Test
    void parseNotInProfileActivation() {
        rewriteRun(
          pomXml(
            """
              <project>
                  <groupId>org.openrewrite.maven</groupId>
                  <artifactId>test</artifactId>
                  <version>0.1.0-SNAPSHOT</version>
                  <profiles>
                      <profile>
                        <id>repo-incode-work</id>
                        <properties>
                          <name>!skip.repo-incode-work</name>
                        </properties>
                      </profile>
                  </profiles>
              </project>
              """
          )
        );
    }

    @Issue("https://github.com/openrewrite/rewrite/issues/1427")
    @Test
    void parseEmptyActivationTag() {
        rewriteRun(
          pomXml(
            """
              <project>
                  <groupId>org.openrewrite.maven</groupId>
                  <artifactId>test</artifactId>
                  <version>0.1.0-SNAPSHOT</version>
                  <profiles>
                      <profile>
                        <id>repo-incode-work</id>
                        <properties>
                          <name>!skip.repo-incode-work</name>
                        </properties>
                        <activation/>
                      </profile>
                  </profiles>
              </project>
              """,
            spec -> spec.afterRecipe(pomXml ->
              assertThat(pomXml.getMarkers().findFirst(MavenResolutionResult.class).orElseThrow()
                .getPom().getRequested().getProfiles().get(0).getActivation())
                .isNull()
            )
          )
        );
    }

    @SuppressWarnings("CheckTagEmptyBody")
    @Issue("https://github.com/openrewrite/rewrite/issues/1427")
    @Test
    void parseEmptyValueActivationTag() {
        rewriteRun(
          pomXml(
            """
              <project>
                  <groupId>org.openrewrite.maven</groupId>
                  <artifactId>test</artifactId>
                  <version>0.1.0-SNAPSHOT</version>
                  <profiles>
                      <profile>
                        <id>repo-incode-work</id>
                        <properties>
                          <name>!skip.repo-incode-work</name>
                        </properties>
                        <activation></activation>
                      </profile>
                  </profiles>
              </project>
              """,
            spec -> spec.afterRecipe(pomXml -> {
                ProfileActivation activation = pomXml.getMarkers().findFirst(MavenResolutionResult.class).orElseThrow()
                  .getPom().getRequested().getProfiles().get(0).getActivation();
                assertThat(activation).isNotNull();
                assertThat(activation.getActiveByDefault()).isNull();
                assertThat(activation.getJdk()).isNull();
                assertThat(activation.getProperty()).isNull();
            })
          )
        );
    }

    @Issue("https://github.com/openrewrite/rewrite/issues/1427")
    @Test
    void parseWithActivationTag() {
        rewriteRun(
          pomXml(
            """
              <project>
                  <groupId>org.openrewrite.maven</groupId>
                  <artifactId>test</artifactId>
                  <version>0.1.0-SNAPSHOT</version>
                  <profiles>
                      <profile>
                        <id>repo-incode-work</id>
                        <properties>
                          <name>!skip.repo-incode-work</name>
                        </properties>
                        <activation>
                          <activeByDefault>true</activeByDefault>
                        </activation>
                      </profile>
                  </profiles>
              </project>
              """,
            spec -> spec.afterRecipe(pomXml -> {
                ProfileActivation activation = pomXml.getMarkers().findFirst(MavenResolutionResult.class).orElseThrow()
                  .getPom().getRequested().getProfiles().get(0).getActivation();
                assertThat(activation).isNotNull();
                assertThat(activation.getActiveByDefault()).isTrue();
            })
          )
        );
    }

    @Test
    void parentPomProfileProperty() {
        rewriteRun(
          pomXml(
            """
              <project>
                  <groupId>org.openrewrite.maven</groupId>
                  <artifactId>multi-module-project-parent</artifactId>
                  <version>0.1.0-SNAPSHOT</version>
                  <packaging>pom</packaging>
                  <modules>
                      <module>a</module>
                  </modules>
                  <profiles>
                      <profile>
                        <id>appserverConfig-dev-2</id>
                        <activation>
                          <activeByDefault>true</activeByDefault>
                        </activation>
                        <properties>
                          <guava.version>29.0-jre</guava.version>
                        </properties>
                      </profile>
                  </profiles>
              </project>
              """
          ),
          mavenProject("a",
            pomXml(
              """
                    <project>
                        <parent>
                            <groupId>org.openrewrite.maven</groupId>
                            <artifactId>multi-module-project-parent</artifactId>
                            <version>0.1.0-SNAPSHOT</version>
                        </parent>
                        <artifactId>a</artifactId>
                        <dependencies>
                            <dependency>
                                <groupId>com.google.guava</groupId>
                                <artifactId>guava</artifactId>
                                <version>${guava.version}</version>
                            </dependency>
                        </dependencies>
                    </project>
                """,
              spec -> spec.afterRecipe(pomXml ->
                assertThat(pomXml.getMarkers().findFirst(MavenResolutionResult.class).orElseThrow().getDependencies().get(Scope.Compile))
                  .hasSize(7)
                  .matches(deps -> deps.get(0).getArtifactId().equals("guava") &&
                                   deps.get(0).getVersion().equals("29.0-jre"))
              )
            )
          )
        );
    }

    // a depends on b
    // a-parent manages version of d to 0.1
    // b depends on d without specifying version
    // b-parent manages version of d to 0.2
    // Therefore the version of b that wins is 0.1
    @Disabled
    @Issue("https://github.com/openrewrite/rewrite/issues/376")
    @Test
    void dependencyManagementPropagatesToDependencies() {
        rewriteRun(
          mavenProject("a-parent",
            pomXml(
              """
                    <project>
                        <groupId>org.openrewrite.maven</groupId>
                        <artifactId>d</artifactId>
                        <version>0.1.0-SNAPSHOT</version>
                    </project>
                """
            ),
            pomXml(
              """
                    <project>
                        <groupId>org.openrewrite.maven</groupId>
                        <artifactId>a-parent</artifactId>
                        <version>0.1.0-SNAPSHOT</version>
                        <packaging>pom</packaging>
                
                        <dependencyManagement>
                            <dependencies>
                                <dependency>
                                    <groupId>org.openrewrite.maven</groupId>
                                    <artifactId>d</artifactId>
                                    <version>0.1.0-SNAPSHOT</version>
                                </dependency>
                            </dependencies>
                        </dependencyManagement>
                    </project>
                """
            ),
            mavenProject("a",
              pomXml(
                """
                      <project>
                          <parent>
                              <groupId>org.openrewrite.maven</groupId>
                              <artifactId>a-parent</artifactId>
                              <version>0.1.0-SNAPSHOT</version>
                              <relativePath />
                          </parent>
                  
                          <artifactId>a</artifactId>
                  
                          <dependencies>
                              <dependency>
                                  <groupId>org.openrewrite.maven</groupId>
                                  <artifactId>b</artifactId>
                                  <version>0.1.0-SNAPSHOT</version>
                              </dependency>
                          </dependencies>
                      </project>
                  """,
                spec -> spec.afterRecipe(pomXml -> {
                    var compileDependencies = pomXml.getMarkers().findFirst(MavenResolutionResult.class).orElseThrow()
                      .getDependencies().get(Scope.Compile);
                    assertThat(compileDependencies).hasSize(2);
                    assertThat(compileDependencies).anyMatch(it -> it.getArtifactId().equals("b") &&
                                                                   it.getVersion().equals("0.1.0-SNAPSHOT"));
                    assertThat(compileDependencies).anyMatch(it -> it.getArtifactId().equals("d") &&
                                                                   it.getVersion().equals("0.1.0-SNAPSHOT"));
                })
              ),
              mavenProject("b-parent",
                pomXml(
                  """
                        <project>
                            <groupId>org.openrewrite.maven</groupId>
                            <artifactId>d</artifactId>
                            <version>0.2.0-SNAPSHOT</version>
                        </project>
                    """
                ),
                pomXml(
                  """
                        <project>
                            <groupId>org.openrewrite.maven</groupId>
                            <artifactId>b-parent</artifactId>
                            <version>0.1.0-SNAPSHOT</version>
                            <packaging>pom</packaging>
                            <dependencyManagement>
                                <dependencies>
                                    <dependency>
                                        <groupId>org.openrewrite.maven</groupId>
                                        <artifactId>d</artifactId>
                                        <version>0.2.0-SNAPSHOT</version>
                                    </dependency>
                                </dependencies>
                            </dependencyManagement>
                        </project>
                    """
                ),
                mavenProject("b",
                  pomXml(
                    """
                          <project>
                              <parent>
                                  <groupId>org.openrewrite.maven</groupId>
                                  <artifactId>b-parent</artifactId>
                                  <version>0.1.0-SNAPSHOT</version>
                                  <relativePath />
                              </parent>
                      
                              <artifactId>b</artifactId>
                      
                              <dependencies>
                                  <dependency>
                                      <groupId>org.openrewrite.maven</groupId>
                                      <artifactId>d</artifactId>
                                  </dependency>
                              </dependencies>
                          </project>
                      """
                  )
                )
              )
            )
          )
        );
    }

    // a has a managed dependency on junit:junit:4.11
    // a has a dependency defined for junit:junit (version is managed to 4.11)
    // ------------------------
    // b has a managed dependency on junit:junit (with an exclusion on hamcrest, but does NOT define version)
    // b has a dependency on a
    // b does NOT have a direct dependency on junit.
    //
    // b -> a -> junit
    //
    // Resolve dependencies on b should include junit:junit:4.11 but NOT hamcrest.
    @Issue("https://github.com/openrewrite/rewrite/issues/1422")
    @Test
    void managedDependencyInTransitiveAndPom() {
        rewriteRun(
          mavenProject("a",
            pomXml(
              """
                    <project>
                        <modelVersion>4.0.0</modelVersion>
                        <groupId>com.managed.test</groupId>
                        <artifactId>a</artifactId>
                        <version>1.0.0</version>
                        <packaging>jar</packaging>
                
                        <dependencyManagement>
                            <dependencies>
                                <dependency>
                                    <groupId>junit</groupId>
                                    <artifactId>junit</artifactId>
                                    <version>4.11</version>
                                </dependency>
                            </dependencies>
                        </dependencyManagement>
                
                        <dependencies>
                            <dependency>
                                <groupId>junit</groupId>
                                <artifactId>junit</artifactId>
                            </dependency>
                        </dependencies>
                    </project>
                """
            )
          ),
          mavenProject("b",
            pomXml(
              """
                    <project>
                        <modelVersion>4.0.0</modelVersion>
                        <groupId>com.managed.test</groupId>
                        <artifactId>b</artifactId>
                        <version>1.0.0</version>
                        <packaging>jar</packaging>
                        <dependencyManagement>
                            <dependencies>
                                <dependency>
                                    <groupId>junit</groupId>
                                    <artifactId>junit</artifactId>
                                    <exclusions>
                                        <exclusion>
                                            <groupId>org.hamcrest</groupId>
                                            <artifactId>hamcrest-core</artifactId>
                                        </exclusion>
                                    </exclusions>
                                </dependency>
                            </dependencies>
                        </dependencyManagement>
                        <dependencies>
                            <dependency>
                                <groupId>com.managed.test</groupId>
                                <artifactId>a</artifactId>
                                <version>1.0.0</version>
                            </dependency>
                        </dependencies>
                    </project>
                """,
              spec -> spec.afterRecipe(pomXml -> {
                  var compileDependencies = pomXml.getMarkers().findFirst(MavenResolutionResult.class).orElseThrow()
                    .getDependencies().get(Scope.Compile);
                  assertThat(compileDependencies).anyMatch(it -> it.getArtifactId().equals("junit") &&
                                                                 it.getVersion().equals("4.11"));
                  assertThat(compileDependencies).noneMatch(it -> it.getArtifactId().equals("hamcrest-core"));
              })
            )
          )
        );
    }

    @Test
    void profileNoJdkActivation() {
        rewriteRun(
          pomXml(
            """
              <project>
                  <groupId>com.mycompany.app</groupId>
                  <artifactId>my-app</artifactId>
                  <version>1</version>
              
                  <profiles>
                      <profile>
                          <id>old-jdk</id>
                          <activation>
                              <jdk>1.5</jdk>
                          </activation>
                          <dependencies>
                              <dependency>
                                    <groupId>junit</groupId>
                                    <artifactId>junit</artifactId>
                                    <version>4.11</version>
                              </dependency>
                          </dependencies>
                      </profile>
                  </profiles>
              </project>
              """,
            spec -> spec.afterRecipe(pomXml ->
              assertThat(pomXml.getMarkers().findFirst(MavenResolutionResult.class).orElseThrow()
                .getDependencies().get(Scope.Compile))
                .isEmpty()
            )
          )
        );
    }

    @Test
    void profileJdkSoftVersionActivation() {
        rewriteRun(
          pomXml(
            """
                  <project>
                      <groupId>com.mycompany.app</groupId>
                      <artifactId>my-app</artifactId>
                      <version>1</version>
                      <profiles>
                          <profile>
                              <id>old-jdk</id>
                              <activation>
                                  <jdk>%s</jdk>
                              </activation>
                              <dependencies>
                                  <dependency>
                                        <groupId>junit</groupId>
                                        <artifactId>junit</artifactId>
                                        <version>4.11</version>
                                  </dependency>
                              </dependencies>
                          </profile>
                      </profiles>
                  </project>
              """.formatted(System.getProperty("java.version")),
            spec -> spec.afterRecipe(pomXml ->
              assertThat(pomXml.getMarkers().findFirst(MavenResolutionResult.class).orElseThrow().getDependencies().get(Scope.Compile))
                .hasSize(2)
            )
          )
        );
    }

    @Test
    void cannotWidenScopeOfTransitiveDependency() {
        rewriteRun(
          pomXml(
            """
              <project>
                <groupId>com.example</groupId>
                <artifactId>demo</artifactId>
                <version>1.0.0</version>
                <dependencyManagement>
                  <dependencies>
                    <dependency>
                      <groupId>org.hamcrest</groupId>
                      <artifactId>hamcrest</artifactId>
                      <version>2.1</version>
                      <scope>compile</scope>
                    </dependency>
                  </dependencies>
                </dependencyManagement>
                <dependencies>
                  <dependency>
                    <groupId>org.apache.logging.log4j</groupId>
                    <artifactId>log4j-to-slf4j</artifactId>
                    <version>2.17.2</version>
                  </dependency>
                </dependencies>
              </project>
              """,
            spec -> spec.afterRecipe(pomXml -> {
                MavenResolutionResult result = pomXml.getMarkers().findFirst(MavenResolutionResult.class).orElseThrow();
                List<ResolvedDependency> foundDependencies = result.findDependencies("org.hamcrest", "hamcrest", null);
                assertThat(foundDependencies).hasSize(0);
            })
          )
        );
    }

    @Test
    void cannotWidenScopeOfImplicitTransitiveDependency() {
        rewriteRun(
          pomXml(
            """
              <project>
                <groupId>com.example</groupId>
                <artifactId>demo</artifactId>
                <version>1.0.0</version>
                <dependencyManagement>
                  <dependencies>
                    <dependency>
                      <groupId>org.junit.vintage</groupId>
                      <artifactId>junit-vintage-engine</artifactId>
                      <version>5.7.2</version>
                      <scope>compile</scope>
                    </dependency>
                  </dependencies>
                </dependencyManagement>
                <dependencies>
                  <dependency>
                    <groupId>org.apache.logging.log4j</groupId>
                    <artifactId>log4j-to-slf4j</artifactId>
                    <version>2.17.2</version>
                  </dependency>
                </dependencies>
              </project>
              """,
            spec -> spec.afterRecipe(pomXml -> {
                MavenResolutionResult result = pomXml.getMarkers().findFirst(MavenResolutionResult.class).orElseThrow();
                List<ResolvedDependency> foundDependencies = result.findDependencies("org.junit.vintage", "junit-vintage-engine", null);
                assertThat(foundDependencies).hasSize(0);
            })
          )
        );
    }

    @Test
    void canNarrowScopeOfImplicitTransitiveDependency() {
        rewriteRun(
          pomXml(
            """
              <project>
                <groupId>com.example</groupId>
                <artifactId>demo</artifactId>
                <version>1.0.0</version>
                <dependencyManagement>
                  <dependencies>
                    <dependency>
                      <groupId>org.apache.logging.log4j</groupId>
                      <artifactId>log4j-api</artifactId>
                      <version>2.17.2</version>
                      <scope>test</scope>
                    </dependency>
                  </dependencies>
                </dependencyManagement>
                <dependencies>
                  <dependency>
                    <groupId>org.apache.logging.log4j</groupId>
                    <artifactId>log4j-to-slf4j</artifactId>
                    <version>2.17.2</version>
                  </dependency>
                </dependencies>
              </project>
              """,
            spec -> spec.afterRecipe(pomXml -> {
                MavenResolutionResult result = pomXml.getMarkers().findFirst(MavenResolutionResult.class).orElseThrow();
                List<ResolvedDependency> foundDependencies = result.findDependencies("org.apache.logging.log4j", "log4j-api", null);
                assertThat(foundDependencies).hasSize(0);
            })
          )
        );
    }

    @Test
    @Issue("https://github.com/openrewrite/rewrite/issues/2049")
    void ciFriendlyVersionWithoutExplicitProperty() {
        rewriteRun(
          pomXml(
            """
              <?xml version="1.0" encoding="UTF-8"?>
              <project xmlns="http://maven.apache.org/POM/4.0.0" xmlns:xsi="http://www.w3.org/2001/XMLSchema-instance"
                       xsi:schemaLocation="http://maven.apache.org/POM/4.0.0 https://maven.apache.org/xsd/maven-4.0.0.xsd">
                <modelVersion>4.0.0</modelVersion>
                <groupId>net.sample</groupId>
                <artifactId>sample</artifactId>
                <version>${revision}</version>
                <packaging>pom</packaging>
              </project>
              """
          )
        );
    }

    @Test
    @Issue("https://github.com/openrewrite/rewrite/issues/2049")
    void ciFriendlyVersionWithParent() {
        rewriteRun(
          pomXml(
            """
              <?xml version="1.0" encoding="UTF-8"?>
              <project xmlns="http://maven.apache.org/POM/4.0.0" xmlns:xsi="http://www.w3.org/2001/XMLSchema-instance"
                       xsi:schemaLocation="http://maven.apache.org/POM/4.0.0 https://maven.apache.org/xsd/maven-4.0.0.xsd">
                <modelVersion>4.0.0</modelVersion>
                <groupId>net.sample</groupId>
                <artifactId>sample</artifactId>
                <version>${revision}</version>
                <packaging>pom</packaging>
              
                <modules>
                  <module>sample-rest</module>
                </modules>
              
              </project>
              """, spec -> spec.path("pom.xml")),
          pomXml(
            """
              <?xml version="1.0" encoding="UTF-8"?>
              <project xmlns="http://maven.apache.org/POM/4.0.0" xmlns:xsi="http://www.w3.org/2001/XMLSchema-instance"
                       xsi:schemaLocation="http://maven.apache.org/POM/4.0.0 https://maven.apache.org/xsd/maven-4.0.0.xsd">
              
                <modelVersion>4.0.0</modelVersion>
                <artifactId>sample-rest</artifactId>
                <packaging>jar</packaging>
              
                <parent>
                  <groupId>net.sample</groupId>
                  <artifactId>sample</artifactId>
                  <version>${revision}</version>
                  <relativePath>../pom.xml</relativePath>
                </parent>
              </project>
              """, spec -> spec.path("rest/pom.xml"))
        );
    }

    @Test
    @Issue("https://github.com/openrewrite/rewrite/issues/2049")
    void canConnectProjectPomsWhenUsingCiFriendlyVersions() {
        rewriteRun(
          pomXml(
            """
              <?xml version="1.0" encoding="UTF-8"?>
              <project xmlns="http://maven.apache.org/POM/4.0.0" xmlns:xsi="http://www.w3.org/2001/XMLSchema-instance"
                       xsi:schemaLocation="http://maven.apache.org/POM/4.0.0 https://maven.apache.org/xsd/maven-4.0.0.xsd">
                <modelVersion>4.0.0</modelVersion>
                <groupId>net.sample</groupId>
                <artifactId>sample</artifactId>
                <version>${revision}</version>
                <packaging>pom</packaging>
              
                <modules>
                  <module>sample-parent</module>
                  <module>sample-app</module>
                  <module>sample-rest</module>
                  <module>sample-web</module>
                </modules>
              
                <properties>
                  <revision>0.0.0-SNAPSHOT</revision>
                </properties>
              </project>
              """, spec -> spec.path("pom.xml")),
          pomXml(
            """
              <?xml version="1.0" encoding="UTF-8"?>
              <project xmlns="http://maven.apache.org/POM/4.0.0" xmlns:xsi="http://www.w3.org/2001/XMLSchema-instance"
                       xsi:schemaLocation="http://maven.apache.org/POM/4.0.0 https://maven.apache.org/xsd/maven-4.0.0.xsd">
                <modelVersion>4.0.0</modelVersion>
                <artifactId>sample-parent</artifactId>
                <groupId>net.sample</groupId>
                <version>${revision}</version>
                <packaging>pom</packaging>
              
                <properties>
                  <revision>0.0.0-SNAPSHOT</revision>
                </properties>
              
                <dependencyManagement>
                  <dependencies>
                    <dependency>
                      <groupId>net.sample</groupId>
                      <artifactId>sample-web</artifactId>
                      <version>${project.version}</version>
                    </dependency>
                    <dependency>
                      <groupId>net.sample</groupId>
                      <artifactId>sample-rest</artifactId>
                      <version>${project.version}</version>
                    </dependency>
                  </dependencies>
                </dependencyManagement>
              </project>
              """, spec -> spec.path("parent/pom.xml")),
          pomXml(
            """
              <?xml version="1.0" encoding="UTF-8"?>
              <project xmlns="http://maven.apache.org/POM/4.0.0" xmlns:xsi="http://www.w3.org/2001/XMLSchema-instance"
                       xsi:schemaLocation="http://maven.apache.org/POM/4.0.0 https://maven.apache.org/xsd/maven-4.0.0.xsd">
              
                <modelVersion>4.0.0</modelVersion>
                <artifactId>sample-app</artifactId>
                <packaging>jar</packaging>
              
                <parent>
                  <groupId>net.sample</groupId>
                  <artifactId>sample-parent</artifactId>
                  <version>${revision}</version>
                  <relativePath>../parent/pom.xml</relativePath>
                </parent>
              
                <dependencies>
                  <dependency>
                    <groupId>net.sample</groupId>
                    <artifactId>sample-rest</artifactId>
                  </dependency>
              
                  <dependency>
                    <groupId>net.sample</groupId>
                    <artifactId>sample-web</artifactId>
                  </dependency>
                </dependencies>
              </project>
              """, spec -> spec.path("app/pom.xml")),
          pomXml(
            """
              <?xml version="1.0" encoding="UTF-8"?>
              <project xmlns="http://maven.apache.org/POM/4.0.0" xmlns:xsi="http://www.w3.org/2001/XMLSchema-instance"
                       xsi:schemaLocation="http://maven.apache.org/POM/4.0.0 https://maven.apache.org/xsd/maven-4.0.0.xsd">
              
                <modelVersion>4.0.0</modelVersion>
                <artifactId>sample-rest</artifactId>
                <packaging>jar</packaging>
              
                <parent>
                  <groupId>net.sample</groupId>
                  <artifactId>sample-parent</artifactId>
                  <version>${revision}</version>
                  <relativePath>../parent/pom.xml</relativePath>
                </parent>
              </project>
              """, spec -> spec.path("rest/pom.xml")),
          pomXml(
            """
              <?xml version="1.0" encoding="UTF-8"?>
              <project xmlns="http://maven.apache.org/POM/4.0.0" xmlns:xsi="http://www.w3.org/2001/XMLSchema-instance"
                       xsi:schemaLocation="http://maven.apache.org/POM/4.0.0 https://maven.apache.org/xsd/maven-4.0.0.xsd">
              
                <modelVersion>4.0.0</modelVersion>
                <artifactId>sample-web</artifactId>
                <packaging>jar</packaging>
              
                <parent>
                  <groupId>net.sample</groupId>
                  <artifactId>sample-parent</artifactId>
                  <version>${revision}</version>
                  <relativePath>../parent/pom.xml</relativePath>
                </parent>
              </project>
              """, spec -> spec.path("web/pom.xml"))
        );
    }

    @Test
    @Issue("https://github.com/openrewrite/rewrite/issues/2049")
    void ciFriendlyVersionsStillWorkAfterUpdateMavenModel() {
        rewriteRun(
          spec -> spec.recipe(new UpgradeDependencyVersion("junit", "junit", "4.1", null, null, null)),
          pomXml(
            """
              <?xml version="1.0" encoding="UTF-8"?>
              <project xmlns="http://maven.apache.org/POM/4.0.0" xmlns:xsi="http://www.w3.org/2001/XMLSchema-instance"
                       xsi:schemaLocation="http://maven.apache.org/POM/4.0.0 https://maven.apache.org/xsd/maven-4.0.0.xsd">
                <modelVersion>4.0.0</modelVersion>
                <groupId>net.sample</groupId>
                <artifactId>sample</artifactId>
                <version>${revision}</version>
                <packaging>pom</packaging>
              
                <modules>
                  <module>sample-parent</module>
                  <module>sample-app</module>
                  <module>sample-rest</module>
                  <module>sample-web</module>
                </modules>
              
                <properties>
                  <revision>0.0.0-SNAPSHOT</revision>
                </properties>
              </project>
              """, spec -> spec.path("pom.xml")),
          pomXml(
            """
              <?xml version="1.0" encoding="UTF-8"?>
              <project xmlns="http://maven.apache.org/POM/4.0.0" xmlns:xsi="http://www.w3.org/2001/XMLSchema-instance"
                       xsi:schemaLocation="http://maven.apache.org/POM/4.0.0 https://maven.apache.org/xsd/maven-4.0.0.xsd">
                <modelVersion>4.0.0</modelVersion>
                <artifactId>sample-parent</artifactId>
                <groupId>net.sample</groupId>
                <version>${revision}</version>
                <packaging>pom</packaging>
              
                <properties>
                  <revision>0.0.0-SNAPSHOT</revision>
                </properties>
              
                <dependencyManagement>
                  <dependencies>
                    <dependency>
                      <groupId>net.sample</groupId>
                      <artifactId>sample-web</artifactId>
                      <version>${project.version}</version>
                    </dependency>
                    <dependency>
                      <groupId>net.sample</groupId>
                      <artifactId>sample-rest</artifactId>
                      <version>${project.version}</version>
                    </dependency>
                  </dependencies>
                </dependencyManagement>
              </project>
              """, spec -> spec.path("parent/pom.xml")),
          pomXml(
            """
              <?xml version="1.0" encoding="UTF-8"?>
              <project xmlns="http://maven.apache.org/POM/4.0.0" xmlns:xsi="http://www.w3.org/2001/XMLSchema-instance"
                       xsi:schemaLocation="http://maven.apache.org/POM/4.0.0 https://maven.apache.org/xsd/maven-4.0.0.xsd">
              
                <modelVersion>4.0.0</modelVersion>
                <artifactId>sample-app</artifactId>
                <packaging>jar</packaging>
              
                <parent>
                  <groupId>net.sample</groupId>
                  <artifactId>sample-parent</artifactId>
                  <version>${revision}</version>
                  <relativePath>../parent/pom.xml</relativePath>
                </parent>
              
                <dependencies>
                  <dependency>
                    <groupId>net.sample</groupId>
                    <artifactId>sample-rest</artifactId>
                  </dependency>
              
                  <dependency>
                    <groupId>net.sample</groupId>
                    <artifactId>sample-web</artifactId>
                  </dependency>
              
                  <dependency>
                    <groupId>junit</groupId>
                    <artifactId>junit</artifactId>
                    <version>4.0</version>
                  </dependency>
                </dependencies>
              </project>
              """, """
              <?xml version="1.0" encoding="UTF-8"?>
              <project xmlns="http://maven.apache.org/POM/4.0.0" xmlns:xsi="http://www.w3.org/2001/XMLSchema-instance"
                       xsi:schemaLocation="http://maven.apache.org/POM/4.0.0 https://maven.apache.org/xsd/maven-4.0.0.xsd">
              
                <modelVersion>4.0.0</modelVersion>
                <artifactId>sample-app</artifactId>
                <packaging>jar</packaging>
              
                <parent>
                  <groupId>net.sample</groupId>
                  <artifactId>sample-parent</artifactId>
                  <version>${revision}</version>
                  <relativePath>../parent/pom.xml</relativePath>
                </parent>
              
                <dependencies>
                  <dependency>
                    <groupId>net.sample</groupId>
                    <artifactId>sample-rest</artifactId>
                  </dependency>
              
                  <dependency>
                    <groupId>net.sample</groupId>
                    <artifactId>sample-web</artifactId>
                  </dependency>
              
                  <dependency>
                    <groupId>junit</groupId>
                    <artifactId>junit</artifactId>
                    <version>4.1</version>
                  </dependency>
                </dependencies>
              </project>
              """, spec -> spec.path("app/pom.xml")),
          pomXml(
            """
              <?xml version="1.0" encoding="UTF-8"?>
              <project xmlns="http://maven.apache.org/POM/4.0.0" xmlns:xsi="http://www.w3.org/2001/XMLSchema-instance"
                       xsi:schemaLocation="http://maven.apache.org/POM/4.0.0 https://maven.apache.org/xsd/maven-4.0.0.xsd">
              
                <modelVersion>4.0.0</modelVersion>
                <artifactId>sample-rest</artifactId>
                <packaging>jar</packaging>
              
                <parent>
                  <groupId>net.sample</groupId>
                  <artifactId>sample-parent</artifactId>
                  <version>${revision}</version>
                  <relativePath>../parent/pom.xml</relativePath>
                </parent>
              </project>
              """, spec -> spec.path("rest/pom.xml")),
          pomXml(
            """
              <?xml version="1.0" encoding="UTF-8"?>
              <project xmlns="http://maven.apache.org/POM/4.0.0" xmlns:xsi="http://www.w3.org/2001/XMLSchema-instance"
                       xsi:schemaLocation="http://maven.apache.org/POM/4.0.0 https://maven.apache.org/xsd/maven-4.0.0.xsd">
              
                <modelVersion>4.0.0</modelVersion>
                <artifactId>sample-web</artifactId>
                <packaging>jar</packaging>
              
                <parent>
                  <groupId>net.sample</groupId>
                  <artifactId>sample-parent</artifactId>
                  <version>${revision}</version>
                  <relativePath>../parent/pom.xml</relativePath>
                </parent>
              </project>
              """, spec -> spec.path("web/pom.xml"))
        );
    }

    @Test
    @Issue("https://github.com/openrewrite/rewrite/issues/2373")
    void multipleCiFriendlyVersionPlaceholders() {
        rewriteRun(
          pomXml(
            """
              <?xml version="1.0" encoding="UTF-8"?>
              <project xmlns="http://maven.apache.org/POM/4.0.0" xmlns:xsi="http://www.w3.org/2001/XMLSchema-instance" xsi:schemaLocation="http://maven.apache.org/POM/4.0.0 http://maven.apache.org/xsd/maven-4.0.0.xsd">
                <modelVersion>4.0.0</modelVersion>
              
                <groupId>bogus.example</groupId>
                <artifactId>parent</artifactId>
                <version>${revision}${changelist}</version>
                <packaging>pom</packaging>
              
                <modules>
                  <module>sub</module>
                </modules>
              
                <properties>
                  <revision>99999.0</revision>
                  <changelist>-SNAPSHOT</changelist>
                </properties>
              </project>
              """
          ),
          pomXml(
            """
              <?xml version="1.0" encoding="UTF-8"?>
              <project xmlns="http://maven.apache.org/POM/4.0.0" xmlns:xsi="http://www.w3.org/2001/XMLSchema-instance" xsi:schemaLocation="http://maven.apache.org/POM/4.0.0 http://maven.apache.org/xsd/maven-4.0.0.xsd">
                <modelVersion>4.0.0</modelVersion>
              
                <parent>
                  <groupId>bogus.example</groupId>
                  <artifactId>parent</artifactId>
                  <version>${revision}${changelist}</version>
                </parent>
              
                <artifactId>sub</artifactId>
              </project>
              """, spec -> spec.path("sub/pom.xml"))
        );
    }

    @Test
    void optionalDependencies() {
        rewriteRun(
          mavenProject("a",
            pomXml("""
              <?xml version="1.0" encoding="UTF-8"?>
              <project xmlns="http://maven.apache.org/POM/4.0.0" xmlns:xsi="http://www.w3.org/2001/XMLSchema-instance" xsi:schemaLocation="http://maven.apache.org/POM/4.0.0 http://maven.apache.org/xsd/maven-4.0.0.xsd">
                <modelVersion>4.0.0</modelVersion>
                <groupId>org.sample.optional</groupId>
                <artifactId>a</artifactId>
                <version>1.0.0</version>
              </project>
              """
            )),
          mavenProject("b",
            pomXml("""
              <?xml version="1.0" encoding="UTF-8"?>
              <project xmlns="http://maven.apache.org/POM/4.0.0" xmlns:xsi="http://www.w3.org/2001/XMLSchema-instance" xsi:schemaLocation="http://maven.apache.org/POM/4.0.0 http://maven.apache.org/xsd/maven-4.0.0.xsd">
                <modelVersion>4.0.0</modelVersion>
                <groupId>org.sample.optional</groupId>
                <artifactId>b</artifactId>
                <version>1.0.0</version>
                <dependencies>
                  <dependency>
                    <groupId>org.sample.optional</groupId>
                    <artifactId>a</artifactId>
                    <version>1.0.0</version>
                    <optional>true</optional>
                  </dependency>
                  <dependency>
                    <groupId>junit</groupId>
                    <artifactId>junit</artifactId>
                    <version>4.12</version>
                  </dependency>
                </dependencies>
              </project>
              """
            )
          ),
          mavenProject("c",
            pomXml("""
                <?xml version="1.0" encoding="UTF-8"?>
                <project xmlns="http://maven.apache.org/POM/4.0.0" xmlns:xsi="http://www.w3.org/2001/XMLSchema-instance" xsi:schemaLocation="http://maven.apache.org/POM/4.0.0 http://maven.apache.org/xsd/maven-4.0.0.xsd">
                  <modelVersion>4.0.0</modelVersion>
                  <groupId>org.sample.optional</groupId>
                  <artifactId>c</artifactId>
                  <version>1.0.0</version>
                  <dependencies>
                    <dependency>
                      <groupId>org.sample.optional</groupId>
                      <artifactId>b</artifactId>
                      <version>1.0.0</version>
                    </dependency>
                  </dependencies>
                </project>
                """,
              spec -> spec.afterRecipe(afterDoc -> assertThat(afterDoc.getMarkers().findFirst(MavenResolutionResult.class).orElseThrow()
                .getDependencies().get(Scope.Compile))
                .noneMatch(dep -> dep.getGav().getArtifactId().equals("a"))
                .anyMatch(dep -> dep.getGav().getArtifactId().equals("b"))
                .anyMatch(dep -> dep.getGav().getArtifactId().equals("junit")))
            ))
        );
    }

    @Test
    void exclusions() {
        rewriteRun(
          mavenProject("a",
            pomXml("""
              <?xml version="1.0" encoding="UTF-8"?>
              <project xmlns="http://maven.apache.org/POM/4.0.0" xmlns:xsi="http://www.w3.org/2001/XMLSchema-instance" xsi:schemaLocation="http://maven.apache.org/POM/4.0.0 http://maven.apache.org/xsd/maven-4.0.0.xsd">
                <modelVersion>4.0.0</modelVersion>
                <groupId>org.sample</groupId>
                <artifactId>a</artifactId>
                <version>1.0.0</version>
                <dependencies>
                  <dependency>
                    <groupId>junit</groupId>
                    <artifactId>junit</artifactId>
                    <version>4.12</version>
                  </dependency>
                </dependencies>
              </project>
              """
            )
          ),
          mavenProject("b",
            pomXml("""
                <?xml version="1.0" encoding="UTF-8"?>
                <project xmlns="http://maven.apache.org/POM/4.0.0" xmlns:xsi="http://www.w3.org/2001/XMLSchema-instance" xsi:schemaLocation="http://maven.apache.org/POM/4.0.0 http://maven.apache.org/xsd/maven-4.0.0.xsd">
                  <modelVersion>4.0.0</modelVersion>
                  <groupId>org.sample</groupId>
                  <artifactId>b</artifactId>
                  <version>1.0.0</version>
                  <dependencies>
                    <dependency>
                      <groupId>org.sample</groupId>
                      <artifactId>a</artifactId>
                      <version>1.0.0</version>
                      <exclusions>
                        <exclusion>
                          <groupId>junit</groupId>
                          <artifactId>junit</artifactId>
                        </exclusion>
                      </exclusions>
                    </dependency>
                  </dependencies>
                </project>
                """,
              spec -> spec.afterRecipe(afterDoc -> assertThat(afterDoc.getMarkers().findFirst(MavenResolutionResult.class).orElseThrow()
                .findDependencies("org.sample", "a", Scope.Compile))
                .singleElement()
                .satisfies(aDep -> assertThat(aDep.getEffectiveExclusions())
                  .singleElement()
                  .matches(ga -> ga.getArtifactId().equals("junit")))
              ))),
          mavenProject("c",
            pomXml("""
                <?xml version="1.0" encoding="UTF-8"?>
                <project xmlns="http://maven.apache.org/POM/4.0.0" xmlns:xsi="http://www.w3.org/2001/XMLSchema-instance" xsi:schemaLocation="http://maven.apache.org/POM/4.0.0 http://maven.apache.org/xsd/maven-4.0.0.xsd">
                  <modelVersion>4.0.0</modelVersion>
                  <groupId>org.sample</groupId>
                  <artifactId>c</artifactId>
                  <version>1.0.0</version>
                  <dependencies>
                    <dependency>
                      <groupId>org.sample</groupId>
                      <artifactId>b</artifactId>
                      <version>1.0.0</version>
                    </dependency>
                  </dependencies>
                </project>
                """,
              spec -> spec.afterRecipe(afterDoc -> assertThat(afterDoc.getMarkers().findFirst(MavenResolutionResult.class).orElseThrow())
                .satisfies(mavenResolutionResult -> assertThat(mavenResolutionResult
                  .findDependencies("org.sample", "a", Scope.Compile))
                  .singleElement()
                  .satisfies(aDep -> assertThat(aDep.getEffectiveExclusions())
                    .singleElement()
                    .matches(ga -> ga.getArtifactId().equals("junit"))))
                .satisfies(mavenResolutionResult -> assertThat(mavenResolutionResult
                  .findDependencies("org.sample", "b", Scope.Compile))
                  .singleElement()
                  .satisfies(aDep -> assertThat(aDep.getEffectiveExclusions()).isEmpty()))
              )
            ))
        );
    }

    @Test
    void malformedPom() {
        @Language("xml")
        String malformedPomXml = """
          <project>
            <groupId>com.mycompany.app</groupId>
            <artifactId>my-app</artifactId>
            <version>1</version>
          
            <dependencies>
              <dependency>
                <groupId>junit</groupId>
                <artifactId>junit</artifactId>
                <version>4.11</version>
              </dependency>
          </project>
          """;
        assertThat(MavenParser.builder().build().parse(malformedPomXml))
          .singleElement()
          .isInstanceOf(ParseError.class);
    }

    @Test
    void plugins() {
        rewriteRun(
          pomXml(
            """
              <project>
                  <groupId>org.openrewrite.maven</groupId>
                  <artifactId>a</artifactId>
                  <version>0.1.0-SNAPSHOT</version>
              
                  <build>
                      <plugins>
                          <plugin>
                              <artifactId>maven-compiler-plugin</artifactId>
                              <version>3.11.0</version>
                              <configuration>
                                  <release>11</release>
                              </configuration>
                          </plugin>
                      </plugins>
                  </build>
              </project>
              """,
            spec -> spec.afterRecipe(pomXml -> {
                  Plugin plugin = pomXml.getMarkers().findFirst(MavenResolutionResult.class).orElseThrow().getPom().getPlugins().get(0);
                  assertThat(plugin.getArtifactId()).isEqualTo("maven-compiler-plugin");
                  assertThat(plugin.getConfiguration()).isNotNull();
              }
            )
          )
        );
    }

    @Test
    void pluginWithoutConfig() {
        rewriteRun(
          pomXml(
            """
              <project>
                  <groupId>org.openrewrite.maven</groupId>
                  <artifactId>a</artifactId>
                  <version>0.1.0-SNAPSHOT</version>
              
                  <build>
                      <plugins>
                          <plugin>
                              <artifactId>maven-compiler-plugin</artifactId>
                              <version>3.11.0</version>
                          </plugin>
                      </plugins>
                  </build>
              </project>
              """,
            spec -> spec.afterRecipe(pomXml -> {
                  Plugin plugin = pomXml.getMarkers().findFirst(MavenResolutionResult.class).orElseThrow().getPom().getPlugins().get(0);
                  assertThat(plugin.getArtifactId()).isEqualTo("maven-compiler-plugin");
                  assertThat(plugin.getConfiguration()).isNull();
              }
            )
          )
        );
    }

    @Test
    void pluginsFromParent() {
        rewriteRun(
          mavenProject("a",
            pomXml(
              """
                  <project>
                      <parent>
                          <groupId>org.openrewrite.maven</groupId>
                          <artifactId>b</artifactId>
                          <version>0.1.0-SNAPSHOT</version>
                          <relativePath />
                      </parent>
                      <artifactId>a</artifactId>
                  </project>
                """,
              spec -> spec.afterRecipe(pomXml ->
                assertThat(pomXml.getMarkers().findFirst(MavenResolutionResult.class).orElseThrow().getPom().getPlugins()
                  .get(0).getArtifactId())
                  .isEqualTo("maven-compiler-plugin")
              )
            )
          ),
          mavenProject("b",
            pomXml(
              """
                    <project>
                        <groupId>org.openrewrite.maven</groupId>
                        <artifactId>b</artifactId>
                        <version>0.1.0-SNAPSHOT</version>
                
                        <packaging>pom</packaging>
                
                        <build>
                          <plugins>
                              <plugin>
                                  <artifactId>maven-compiler-plugin</artifactId>
                                  <version>3.11.0</version>
                                  <configuration>
                                      <release>11</release>
                                  </configuration>
                              </plugin>
                          </plugins>
                      </build>
                    </project>
                """
            )
          )
        );
    }

    @Test
    void pluginManagement() {
        rewriteRun(
          pomXml(
            """
              <project>
                  <groupId>org.openrewrite.maven</groupId>
                  <artifactId>a</artifactId>
                  <version>0.1.0-SNAPSHOT</version>
              
                  <build>
                    <pluginManagement>
                      <plugins>
                          <plugin>
                              <artifactId>maven-compiler-plugin</artifactId>
                              <version>3.11.0</version>
                              <configuration>
                                  <release>11</release>
                              </configuration>
                          </plugin>
                      </plugins>
                     </pluginManagement>
                  </build>
              </project>
              """,
            spec -> spec.afterRecipe(pomXml ->
              assertThat(pomXml.getMarkers().findFirst(MavenResolutionResult.class).orElseThrow().getPom().getPluginManagement()
                .get(0).getArtifactId())
                .isEqualTo("maven-compiler-plugin")
            )
          )
        );
    }

    @Test
    void pluginManagementFromParent() {
        rewriteRun(
          mavenProject("a",
            pomXml(
              """
                  <project>
                      <parent>
                          <groupId>org.openrewrite.maven</groupId>
                          <artifactId>b</artifactId>
                          <version>0.1.0-SNAPSHOT</version>
                          <relativePath />
                      </parent>
                      <artifactId>a</artifactId>
                  </project>
                """,
              spec -> spec.afterRecipe(pomXml ->
                assertThat(pomXml.getMarkers().findFirst(MavenResolutionResult.class).orElseThrow().getPom().getPluginManagement()
                  .get(0).getArtifactId())
                  .isEqualTo("maven-compiler-plugin")
              )
            )
          ),
          mavenProject("b",
            pomXml(
              """
                    <project>
                        <groupId>org.openrewrite.maven</groupId>
                        <artifactId>b</artifactId>
                        <version>0.1.0-SNAPSHOT</version>
                
                        <packaging>pom</packaging>
                
                        <build>
                        <pluginManagement>
                            <plugins>
                                <plugin>
                                    <artifactId>maven-compiler-plugin</artifactId>
                                    <version>3.11.0</version>
                                    <configuration>
                                        <release>11</release>
                                    </configuration>
                                </plugin>
                            </plugins>
                        </pluginManagement>
                      </build>
                    </project>
                """
            )
          )
        );
    }

    @Test
    void notInheritedPluginFromParent() {
        rewriteRun(
          mavenProject("a",
            pomXml(
              """
                  <project>
                      <parent>
                          <groupId>org.openrewrite.maven</groupId>
                          <artifactId>b</artifactId>
                          <version>0.1.0-SNAPSHOT</version>
                          <relativePath />
                      </parent>
                      <artifactId>a</artifactId>
                  </project>
                """,
              spec -> spec.afterRecipe(pomXml ->
                assertThat(pomXml.getMarkers().findFirst(MavenResolutionResult.class).orElseThrow().getPom().getPlugins())
                  .isEmpty()
              )
            )
          ),
          mavenProject("b",
            pomXml(
              """
                    <project>
                        <groupId>org.openrewrite.maven</groupId>
                        <artifactId>b</artifactId>
                        <version>0.1.0-SNAPSHOT</version>
                
                        <packaging>pom</packaging>
                
                        <build>
                          <plugins>
                              <plugin>
                                  <inherited>false</inherited>
                                  <artifactId>maven-compiler-plugin</artifactId>
                                  <version>3.11.0</version>
                                  <configuration>
                                      <release>11</release>
                                  </configuration>
                              </plugin>
                          </plugins>
                        </build>
                    </project>
                """
            )
          )
        );
    }

    @Test
    void mergePluginConfig() {
        rewriteRun(
          mavenProject("b",
            pomXml(
              """
                    <project>
                        <groupId>org.openrewrite.maven</groupId>
                        <artifactId>b</artifactId>
                        <version>0.1.0-SNAPSHOT</version>
                
                        <packaging>pom</packaging>
                
                        <build>
                          <plugins>
                              <plugin>
                                  <artifactId>maven-compiler-plugin</artifactId>
                                  <version>3.11.0</version>
                                  <configuration>
                                      <source>11</source>
                                      <target>11</target>
                                  </configuration>
                              </plugin>
                          </plugins>
                        </build>
                    </project>
                """
            )
          ),
          mavenProject("a",
            pomXml(
              """
                  <project>
                      <parent>
                          <groupId>org.openrewrite.maven</groupId>
                          <artifactId>b</artifactId>
                          <version>0.1.0-SNAPSHOT</version>
                          <relativePath />
                      </parent>
                      <artifactId>a</artifactId>
                
                      <build>
                          <plugins>
                              <plugin>
                                  <artifactId>maven-compiler-plugin</artifactId>
                                  <version>3.11.0</version>
                                  <configuration>
                                      <target>17</target>
                                  </configuration>
                              </plugin>
                          </plugins>
                        </build>
                  </project>
                """,
              spec -> spec.afterRecipe(pomXml ->
                assertThat(pomXml.getMarkers().findFirst(MavenResolutionResult.class).orElseThrow().getPom().getPlugins().get(0).getConfiguration())
                  .hasSize(2)
                  .anyMatch(elem -> elem.asText().equals("11"))
                  .anyMatch(elem -> elem.asText().equals("17"))
              )
            )
          )
        );
    }

    @Test
    void mergePluginConfigListOverride() {
        rewriteRun(
          mavenProject("b",
            pomXml(
              """
                    <project>
                        <groupId>org.openrewrite.maven</groupId>
                        <artifactId>b</artifactId>
                        <version>0.1.0-SNAPSHOT</version>
                
                        <packaging>pom</packaging>
                
                        <build>
                          <plugins>
                            <plugin>
                                <artifactId>maven-resources-plugin</artifactId>
                                <configuration>
                                    <resources>
                                        <resource>
                                            <directory>parent-resources</directory>
                                        </resource>
                                    </resources>
                                </configuration>
                            </plugin>
                          </plugins>
                        </build>
                    </project>
                """
            )
          ),
          mavenProject("a",
            pomXml(
              """
                  <project>
                      <parent>
                          <groupId>org.openrewrite.maven</groupId>
                          <artifactId>b</artifactId>
                          <version>0.1.0-SNAPSHOT</version>
                          <relativePath />
                      </parent>
                      <artifactId>a</artifactId>
                
                      <build>
                          <plugins>
                            <plugin>
                                <artifactId>maven-resources-plugin</artifactId>
                                <configuration>
                                    <resources>
                                        <resource>
                                            <directory>child-a-resources</directory>
                                        </resource>
                                    </resources>
                                </configuration>
                            </plugin>
                          </plugins>
                        </build>
                  </project>
                """,
              spec -> spec.afterRecipe(pomXml ->
                assertThat(pomXml.getMarkers().findFirst(MavenResolutionResult.class).orElseThrow().getPom().getPlugins().get(0).getConfiguration())
                  .hasSize(1)
                  .isEqualTo(JsonNodeFactory.instance.objectNode()
                    .set("resources", JsonNodeFactory.instance.objectNode()
                      .set("resource", JsonNodeFactory.instance.objectNode()
                        .set("directory", JsonNodeFactory.instance.textNode("child-a-resources")))))
              )
            )
          )
        );
    }

    @Test
    void mergePluginConfigListAppend() {
        rewriteRun(
          mavenProject("b",
            pomXml(
              """
                    <project>
                        <groupId>org.openrewrite.maven</groupId>
                        <artifactId>b</artifactId>
                        <version>0.1.0-SNAPSHOT</version>
                
                        <packaging>pom</packaging>
                
                        <build>
                          <plugins>
                            <plugin>
                                <artifactId>maven-resources-plugin</artifactId>
                                <configuration>
                                    <resources combine.children="append">
                                        <resource>
                                            <directory>parent-resources</directory>
                                        </resource>
                                    </resources>
                                </configuration>
                            </plugin>
                          </plugins>
                        </build>
                    </project>
                """
            )
          ),
          mavenProject("a",
            pomXml(
              """
                  <project>
                      <parent>
                          <groupId>org.openrewrite.maven</groupId>
                          <artifactId>b</artifactId>
                          <version>0.1.0-SNAPSHOT</version>
                          <relativePath />
                      </parent>
                      <artifactId>a</artifactId>
                
                      <build>
                          <plugins>
                            <plugin>
                                <artifactId>maven-resources-plugin</artifactId>
                                <configuration>
                                    <resources>
                                        <resource>
                                            <directory>child-a-resources</directory>
                                        </resource>
                                    </resources>
                                </configuration>
                            </plugin>
                          </plugins>
                        </build>
                  </project>
                """,
              spec -> spec.afterRecipe(pomXml ->
                assertThat(pomXml.getMarkers().findFirst(MavenResolutionResult.class).orElseThrow().getPom().getPlugins().get(0).getConfiguration())
                  .hasSize(1)
                  .isEqualTo(JsonNodeFactory.instance.objectNode()
                    .set("resources", JsonNodeFactory.instance.objectNode()
                      .<ObjectNode>set("combine.children", JsonNodeFactory.instance.textNode("append"))
                      .set("resource", JsonNodeFactory.instance.arrayNode()
                        .add(JsonNodeFactory.instance.objectNode().set("directory", JsonNodeFactory.instance.textNode("parent-resources")))
                        .add(JsonNodeFactory.instance.objectNode().set("directory", JsonNodeFactory.instance.textNode("child-a-resources")))
                      )))
              )
            )
          )
        );
    }

    @Test
    void mergePluginConfigListAppendOverride() {
        rewriteRun(
          mavenProject("b",
            pomXml(
              """
                    <project>
                        <groupId>org.openrewrite.maven</groupId>
                        <artifactId>b</artifactId>
                        <version>0.1.0-SNAPSHOT</version>
                
                        <packaging>pom</packaging>
                
                        <build>
                          <plugins>
                            <plugin>
                                <artifactId>maven-resources-plugin</artifactId>
                                <configuration>
                                    <resources combine.children="append">
                                        <resource>
                                            <directory>parent-resources</directory>
                                        </resource>
                                    </resources>
                                </configuration>
                            </plugin>
                          </plugins>
                        </build>
                    </project>
                """
            )
          ),
          mavenProject("a",
            pomXml(
              """
                  <project>
                      <parent>
                          <groupId>org.openrewrite.maven</groupId>
                          <artifactId>b</artifactId>
                          <version>0.1.0-SNAPSHOT</version>
                          <relativePath />
                      </parent>
                      <artifactId>a</artifactId>
                
                      <build>
                          <plugins>
                            <plugin>
                                <artifactId>maven-resources-plugin</artifactId>
                                <configuration>
                                    <resources combine.self="override">
                                        <resource>
                                            <directory>child-a-resources</directory>
                                        </resource>
                                    </resources>
                                </configuration>
                            </plugin>
                          </plugins>
                        </build>
                  </project>
                """,
              spec -> spec.afterRecipe(pomXml ->
                assertThat(pomXml.getMarkers().findFirst(MavenResolutionResult.class).orElseThrow().getPom().getPlugins().get(0).getConfiguration())
                  .hasSize(1)
                  .isEqualTo(JsonNodeFactory.instance.objectNode()
                    .set("resources", JsonNodeFactory.instance.objectNode()
                      .<ObjectNode>set("combine.self", JsonNodeFactory.instance.textNode("override"))
                      .set("resource", JsonNodeFactory.instance.objectNode()
                        .set("directory", JsonNodeFactory.instance.textNode("child-a-resources")))))
              )
            )
          )
        );
    }


    @Issue("https://github.com/openrewrite/rewrite/issues/3811")
    @Test
    void escapedA() {
        rewriteRun(
          spec -> spec.recipe(new AddManagedDependency("ch.qos.logback", "logback-classic", "1.4.14", null, null, null, null, null, null, null)),
          //language=xml
          pomXml(
            """
              <project>
                <groupId>com.mycompany.app</groupId>
                <artifactId>my-app</artifactId>
                <version>1</version>
                <dependencies>
                  <dependency>
                    <groupId>org.slf4j</groupId>
                    <artifactId>slf4j-&#0097;pi</artifactId>
                    <version>2.0.9</version>
                  </dependency>
                </dependencies>
              </project>
              """,
            """
              <project>
                <groupId>com.mycompany.app</groupId>
                <artifactId>my-app</artifactId>
                <version>1</version>
                <dependencyManagement>
                  <dependencies>
                    <dependency>
                      <groupId>ch.qos.logback</groupId>
                      <artifactId>logback-classic</artifactId>
                      <version>1.4.14</version>
                    </dependency>
                  </dependencies>
                </dependencyManagement>
                <dependencies>
                  <dependency>
                    <groupId>org.slf4j</groupId>
                    <artifactId>slf4j-&#0097;pi</artifactId>
                    <version>2.0.9</version>
                  </dependency>
                </dependencies>
              </project>
              """
          )
        );
    }

    @Test
<<<<<<< HEAD
    void transitiveScopeDependencyResolution() {
        rewriteRun(
          pomXml(
            """
                <project>
                  <modelVersion>4.0.0</modelVersion>
                  <groupId>com.example</groupId>
                  <artifactId>cache-2</artifactId>
                  <version>0.0.1-SNAPSHOT</version>
                  <parent>
                    <groupId>org.springframework.boot</groupId>
                    <artifactId>spring-boot-starter-parent</artifactId>
                    <version>3.0.13</version>
                  </parent>
  
                  <dependencyManagement>
                    <dependencies>
                      <dependency>
                        <groupId>jakarta.validation</groupId>
                        <artifactId>jakarta.validation-api</artifactId>
                        <version>3.1.0</version>
                      </dependency>
                    </dependencies>
                  </dependencyManagement>
                
                  <dependencies>
                    <dependency>
                      <groupId>jakarta.validation</groupId>
                      <artifactId>jakarta.validation-api</artifactId>
                    </dependency>
                    <dependency>
                      <groupId>org.springframework.boot</groupId>
                      <artifactId>spring-boot-starter-data-jpa</artifactId>
                    </dependency>
                    <dependency>
                      <groupId>org.springframework.boot</groupId>
                      <artifactId>spring-boot-starter-validation</artifactId>
                    </dependency>
                    <dependency>
                      <groupId>org.glassfish.jaxb</groupId>
                      <artifactId>jaxb-runtime</artifactId>
                      <scope>runtime</scope>
                    </dependency>
                    <dependency>
                      <groupId>org.ehcache</groupId>
                      <artifactId>ehcache</artifactId>
                      <classifier>jakarta</classifier>
                    </dependency>
                  </dependencies>
                </project>
              """,
            spec -> spec.afterRecipe(pomXml -> {
                MavenResolutionResult resolution = pomXml.getMarkers().findFirst(MavenResolutionResult.class).orElseThrow();
                assertThat(resolution.findDependencies("org.glassfish.jaxb", "jaxb-runtime", Scope.Runtime)).isNotEmpty();
                assertThat(resolution.findDependencies("org.glassfish.jaxb", "jaxb-runtime", Scope.Compile)).isEmpty();
                assertThat(resolution.findDependencies("jakarta.xml.bind", "jakarta.xml.bind-api", Scope.Compile)).isEmpty();
            })
          )
        );
    }

    @Test
    void runtimeClasspathOnly() {
        rewriteRun(
          pomXml(
            """
                <project>
                  <modelVersion>4.0.0</modelVersion>
                  <groupId>com.example</groupId>
                  <artifactId>cache-2</artifactId>
                  <version>0.0.1-SNAPSHOT</version>
  
                  <dependencies>
                    <dependency>
                      <groupId>org.glassfish.jaxb</groupId>
                      <artifactId>jaxb-runtime</artifactId>
                      <version>4.0.5</version>
                      <scope>runtime</scope>
                    </dependency>
                  </dependencies>
                </project>
              """,
            spec -> spec.afterRecipe(pomXml -> {
                MavenResolutionResult resolution = pomXml.getMarkers().findFirst(MavenResolutionResult.class).orElseThrow();
                assertThat(resolution.findDependencies("org.glassfish.jaxb", "jaxb-runtime", Scope.Runtime)).isNotEmpty();
                assertThat(resolution.findDependencies("org.glassfish.jaxb", "jaxb-runtime", Scope.Compile)).isEmpty();
            })
          )
        );
    }

=======
    void transitiveDependencyManagement() {
        rewriteRun(
          mavenProject("depends-on-guava",
            pomXml("""
                <project>
                    <modelVersion>4.0.0</modelVersion>
                    <groupId>org.example</groupId>
                    <artifactId>depends-on-guava</artifactId>
                    <version>0.0.1</version>
                    <dependencies>
                        <dependency>
                            <groupId>com.google.guava</groupId>
                            <artifactId>guava</artifactId>
                            <version>29.0-jre</version>
                        </dependency>
                    </dependencies>
                    <dependencyManagement>
                        <dependencies>
                            <dependency>
                                <groupId>com.google.guava</groupId>
                                <artifactId>guava</artifactId>
                                <version>30.0-jre</version>
                            </dependency>
                        </dependencies>
                    </dependencyManagement>
                </project>
                """,
              spec -> spec.afterRecipe(pom -> {
                  //noinspection OptionalGetWithoutIsPresent
                  List<ResolvedDependency> guava = pom.getMarkers().findFirst(MavenResolutionResult.class)
                    .map(mrr -> mrr.findDependencies("com.google.guava", "guava", Scope.Compile))
                    .get();

                  assertThat(guava)
                    .singleElement()
                    .as("Dependency management cannot override the version of a direct dependency")
                    .matches(it -> "29.0-jre".equals(it.getVersion()));
              })
            )),
          mavenProject("transitively-depends-on-guava",
            pomXml("""
                <project>
                    <modelVersion>4.0.0</modelVersion>
                    <groupId>org.example</groupId>
                    <artifactId>transitively-depends-on-guava</artifactId>
                    <version>0.0.1</version>
                    <dependencies>
                        <dependency>
                            <groupId>org.example</groupId>
                            <artifactId>depends-on-guava</artifactId>
                            <version>0.0.1</version>
                        </dependency>
                    </dependencies>
                </project>
                """,
              spec -> spec.afterRecipe(pom -> {
                  //noinspection OptionalGetWithoutIsPresent
                  List<ResolvedDependency> guava = pom.getMarkers().findFirst(MavenResolutionResult.class)
                    .map(mrr -> mrr.findDependencies("com.google.guava", "guava", Scope.Compile))
                    .get();

                  assertThat(guava)
                    .singleElement()
                    .as("The dependency management of dependency does not override the versions of its own direct dependencies")
                    .matches(it -> "29.0-jre".equals(it.getVersion()));
              })
            )
          )
        );
    }
>>>>>>> 1e409ed4
}<|MERGE_RESOLUTION|>--- conflicted
+++ resolved
@@ -2938,7 +2938,78 @@
     }
 
     @Test
-<<<<<<< HEAD
+    void transitiveDependencyManagement() {
+        rewriteRun(
+          mavenProject("depends-on-guava",
+            pomXml("""
+                <project>
+                    <modelVersion>4.0.0</modelVersion>
+                    <groupId>org.example</groupId>
+                    <artifactId>depends-on-guava</artifactId>
+                    <version>0.0.1</version>
+                    <dependencies>
+                        <dependency>
+                            <groupId>com.google.guava</groupId>
+                            <artifactId>guava</artifactId>
+                            <version>29.0-jre</version>
+                        </dependency>
+                    </dependencies>
+                    <dependencyManagement>
+                        <dependencies>
+                            <dependency>
+                                <groupId>com.google.guava</groupId>
+                                <artifactId>guava</artifactId>
+                                <version>30.0-jre</version>
+                            </dependency>
+                        </dependencies>
+                    </dependencyManagement>
+                </project>
+                """,
+              spec -> spec.afterRecipe(pom -> {
+                  //noinspection OptionalGetWithoutIsPresent
+                  List<ResolvedDependency> guava = pom.getMarkers().findFirst(MavenResolutionResult.class)
+                    .map(mrr -> mrr.findDependencies("com.google.guava", "guava", Scope.Compile))
+                    .get();
+
+                  assertThat(guava)
+                    .singleElement()
+                    .as("Dependency management cannot override the version of a direct dependency")
+                    .matches(it -> "29.0-jre".equals(it.getVersion()));
+              })
+            )),
+          mavenProject("transitively-depends-on-guava",
+            pomXml("""
+                <project>
+                    <modelVersion>4.0.0</modelVersion>
+                    <groupId>org.example</groupId>
+                    <artifactId>transitively-depends-on-guava</artifactId>
+                    <version>0.0.1</version>
+                    <dependencies>
+                        <dependency>
+                            <groupId>org.example</groupId>
+                            <artifactId>depends-on-guava</artifactId>
+                            <version>0.0.1</version>
+                        </dependency>
+                    </dependencies>
+                </project>
+                """,
+              spec -> spec.afterRecipe(pom -> {
+                  //noinspection OptionalGetWithoutIsPresent
+                  List<ResolvedDependency> guava = pom.getMarkers().findFirst(MavenResolutionResult.class)
+                    .map(mrr -> mrr.findDependencies("com.google.guava", "guava", Scope.Compile))
+                    .get();
+
+                  assertThat(guava)
+                    .singleElement()
+                    .as("The dependency management of dependency does not override the versions of its own direct dependencies")
+                    .matches(it -> "29.0-jre".equals(it.getVersion()));
+              })
+            )
+          )
+        );
+    }
+
+    @Test
     void transitiveScopeDependencyResolution() {
         rewriteRun(
           pomXml(
@@ -3030,76 +3101,4 @@
         );
     }
 
-=======
-    void transitiveDependencyManagement() {
-        rewriteRun(
-          mavenProject("depends-on-guava",
-            pomXml("""
-                <project>
-                    <modelVersion>4.0.0</modelVersion>
-                    <groupId>org.example</groupId>
-                    <artifactId>depends-on-guava</artifactId>
-                    <version>0.0.1</version>
-                    <dependencies>
-                        <dependency>
-                            <groupId>com.google.guava</groupId>
-                            <artifactId>guava</artifactId>
-                            <version>29.0-jre</version>
-                        </dependency>
-                    </dependencies>
-                    <dependencyManagement>
-                        <dependencies>
-                            <dependency>
-                                <groupId>com.google.guava</groupId>
-                                <artifactId>guava</artifactId>
-                                <version>30.0-jre</version>
-                            </dependency>
-                        </dependencies>
-                    </dependencyManagement>
-                </project>
-                """,
-              spec -> spec.afterRecipe(pom -> {
-                  //noinspection OptionalGetWithoutIsPresent
-                  List<ResolvedDependency> guava = pom.getMarkers().findFirst(MavenResolutionResult.class)
-                    .map(mrr -> mrr.findDependencies("com.google.guava", "guava", Scope.Compile))
-                    .get();
-
-                  assertThat(guava)
-                    .singleElement()
-                    .as("Dependency management cannot override the version of a direct dependency")
-                    .matches(it -> "29.0-jre".equals(it.getVersion()));
-              })
-            )),
-          mavenProject("transitively-depends-on-guava",
-            pomXml("""
-                <project>
-                    <modelVersion>4.0.0</modelVersion>
-                    <groupId>org.example</groupId>
-                    <artifactId>transitively-depends-on-guava</artifactId>
-                    <version>0.0.1</version>
-                    <dependencies>
-                        <dependency>
-                            <groupId>org.example</groupId>
-                            <artifactId>depends-on-guava</artifactId>
-                            <version>0.0.1</version>
-                        </dependency>
-                    </dependencies>
-                </project>
-                """,
-              spec -> spec.afterRecipe(pom -> {
-                  //noinspection OptionalGetWithoutIsPresent
-                  List<ResolvedDependency> guava = pom.getMarkers().findFirst(MavenResolutionResult.class)
-                    .map(mrr -> mrr.findDependencies("com.google.guava", "guava", Scope.Compile))
-                    .get();
-
-                  assertThat(guava)
-                    .singleElement()
-                    .as("The dependency management of dependency does not override the versions of its own direct dependencies")
-                    .matches(it -> "29.0-jre".equals(it.getVersion()));
-              })
-            )
-          )
-        );
-    }
->>>>>>> 1e409ed4
 }