/*
 * Copyright 2020 the original author or authors.
 * <p>
 * Licensed under the Apache License, Version 2.0 (the "License");
 * you may not use this file except in compliance with the License.
 * You may obtain a copy of the License at
 * <p>
 * https://www.apache.org/licenses/LICENSE-2.0
 * <p>
 * Unless required by applicable law or agreed to in writing, software
 * distributed under the License is distributed on an "AS IS" BASIS,
 * WITHOUT WARRANTIES OR CONDITIONS OF ANY KIND, either express or implied.
 * See the License for the specific language governing permissions and
 * limitations under the License.
 */
package org.openrewrite.maven.internal;

import okhttp3.mockwebserver.*;
import org.assertj.core.api.Condition;
import org.intellij.lang.annotations.Language;
import org.jspecify.annotations.Nullable;
import org.junit.jupiter.api.Disabled;
import org.junit.jupiter.api.DisplayName;
import org.junit.jupiter.api.Test;
import org.junit.jupiter.api.io.TempDir;
import org.junit.jupiter.params.ParameterizedTest;
import org.junit.jupiter.params.provider.CsvSource;
import org.junit.jupiter.params.provider.ValueSource;
import org.openrewrite.*;
import org.openrewrite.ipc.http.HttpSender;
import org.openrewrite.ipc.http.HttpUrlConnectionSender;
import org.openrewrite.maven.MavenDownloadingException;
import org.openrewrite.maven.MavenExecutionContextView;
import org.openrewrite.maven.MavenParser;
import org.openrewrite.maven.MavenSettings;
import org.openrewrite.maven.tree.*;

import java.io.IOException;
import java.net.UnknownHostException;
import java.nio.file.Files;
import java.nio.file.Path;
import java.nio.file.Paths;
import java.time.Duration;
import java.util.*;
import java.util.concurrent.atomic.AtomicInteger;
import java.util.function.Consumer;

import static java.util.Collections.emptyList;
import static java.util.Collections.emptyMap;
import static java.util.Collections.singletonList;
import static java.util.Collections.singletonMap;
import static org.assertj.core.api.Assertions.assertThat;
import static org.assertj.core.api.Assertions.assertThatThrownBy;
import static org.junit.jupiter.api.Assertions.assertDoesNotThrow;
import static org.junit.jupiter.api.Assertions.assertThrows;
import static org.openrewrite.maven.tree.MavenRepository.MAVEN_CENTRAL;

@SuppressWarnings({"HttpUrlsUsage"})
class MavenPomDownloaderTest {
    private final ExecutionContext ctx = HttpSenderExecutionContextView.view(new InMemoryExecutionContext())
      .setHttpSender(new HttpUrlConnectionSender(Duration.ofMillis(250), Duration.ofMillis(250)));

    private void mockServer(Integer responseCode, Consumer<MockWebServer> block) {
        try (MockWebServer mockRepo = new MockWebServer()) {
            mockRepo.setDispatcher(new Dispatcher() {
                @Override
                public MockResponse dispatch(RecordedRequest recordedRequest) {
                    return new MockResponse().setResponseCode(responseCode).setBody("");
                }
            });
            mockRepo.start();
            block.accept(mockRepo);
            assertThat(mockRepo.getRequestCount())
              .as("The mock repository received no requests. The test is not using it.")
              .isGreaterThan(0);
            mockRepo.shutdown();
        } catch (IOException e) {
            throw new RuntimeException(e);
        }
    }

    @Test
    void ossSonatype() {
        InMemoryExecutionContext ctx = new InMemoryExecutionContext();
        MavenRepository ossSonatype = new MavenRepository("oss", "https://oss.sonatype.org/content/repositories/snapshots/",
          null, "true", false, null, null, null);
        MavenRepository repo = new MavenPomDownloader(ctx).normalizeRepository(ossSonatype,
          MavenExecutionContextView.view(ctx), null);
        assertThat(repo).isNotNull().extracting((MavenRepository::getUri)).isEqualTo(ossSonatype.getUri());
    }

    @Issue("https://github.com/openrewrite/rewrite/issues/3908")
    @Test
    void centralIdOverridesDefaultRepository() {
        var ctx = MavenExecutionContextView.view(this.ctx);
        ctx.setMavenSettings(MavenSettings.parse(Parser.Input.fromString(Paths.get("settings.xml"),
          //language=xml
          """
            <settings xmlns="http://maven.apache.org/SETTINGS/1.0.0"
              xmlns:xsi="http://www.w3.org/2001/XMLSchema-instance"
              xsi:schemaLocation="http://maven.apache.org/SETTINGS/1.0.0
                                  https://maven.apache.org/xsd/settings-1.0.0.xsd">
              <profiles>
                <profile>
                    <id>central</id>
                    <repositories>
                        <repository>
                            <id>central</id>
                            <url>https://internalartifactrepository.yourorg.com</url>
                        </repository>
                    </repositories>
                </profile>
              </profiles>
              <activeProfiles>
                <activeProfile>central</activeProfile>
              </activeProfiles>
            </settings>
            """
        ), ctx));

        // Avoid actually trying to reach the made-up https://internalartifactrepository.yourorg.com
        for (MavenRepository repository : ctx.getRepositories()) {
            repository.setKnownToExist(true);
        }

        var downloader = new MavenPomDownloader(emptyMap(), ctx);
        Collection<MavenRepository> repos = downloader.distinctNormalizedRepositories(emptyList(), null, null);
        assertThat(repos).areExactly(1, new Condition<>(repo -> "central".equals(repo.getId()),
          "id \"central\""));
        assertThat(repos).areExactly(1, new Condition<>(repo -> "https://internalartifactrepository.yourorg.com".equals(repo.getUri()),
          "URI https://internalartifactrepository.yourorg.com"));
    }

    @Test
    void listenerRecordsRepository() {
        var ctx = MavenExecutionContextView.view(this.ctx);
        // Avoid actually trying to reach the made-up https://internalartifactrepository.yourorg.com
        for (MavenRepository repository : ctx.getRepositories()) {
            repository.setKnownToExist(true);
        }

        MavenRepository nonexistentRepo = new MavenRepository("repo", "http://internalartifactrepository.yourorg.com", null, null, true, null, null, null, null);
        List<String> attemptedUris = new ArrayList<>();
        List<MavenRepository> discoveredRepositories = new ArrayList<>();
        ctx.setResolutionListener(new ResolutionEventListener() {
            @Override
            public void downloadError(GroupArtifactVersion gav, List<String> uris, @Nullable Pom containing) {
                attemptedUris.addAll(uris);
            }

            @Override
            public void repository(MavenRepository mavenRepository, @Nullable ResolvedPom containing) {
                discoveredRepositories.add(mavenRepository);
            }
        });

        try {
            new MavenPomDownloader(ctx)
              .download(new GroupArtifactVersion("org.openrewrite", "rewrite-core", "7.0.0"), null, null, singletonList(nonexistentRepo));
        } catch (Exception e) {
            // not expected to succeed
        }
        assertThat(attemptedUris)
          .containsExactly("http://internalartifactrepository.yourorg.com/org/openrewrite/rewrite-core/7.0.0/rewrite-core-7.0.0.pom");
        assertThat(discoveredRepositories)
          .containsExactly(nonexistentRepo);
    }

    @Test
    void listenerRecordsFailedRepositoryAccess() {
        var ctx = MavenExecutionContextView.view(new InMemoryExecutionContext());
        // Avoid actually trying to reach a made-up URL
        String httpUrl = "http://%s.com".formatted(UUID.randomUUID());
        MavenRepository nonexistentRepo = new MavenRepository("repo", httpUrl, null, null, false, null, null, null, null);
        Map<String, Throwable> attemptedUris = new HashMap<>();
        List<MavenRepository> discoveredRepositories = new ArrayList<>();
        ctx.setResolutionListener(new ResolutionEventListener() {
            @Override
            public void repositoryAccessFailed(String uri, Throwable e) {
                attemptedUris.put(uri, e);
            }
        });

        try {
            new MavenPomDownloader(ctx)
              .download(new GroupArtifactVersion("org.openrewrite", "rewrite-core", "7.0.0"), null, null, singletonList(nonexistentRepo));
        } catch (Exception e) {
            // not expected to succeed
        }
        assertThat(attemptedUris).isNotEmpty();
        assertThat(attemptedUris.get(httpUrl)).isInstanceOf(UnknownHostException.class);
        assertThat(discoveredRepositories).isEmpty();
    }

    @Test
    void mirrorsOverrideRepositoriesInPom() {
        var ctx = MavenExecutionContextView.view(this.ctx);
        ctx.setMavenSettings(MavenSettings.parse(Parser.Input.fromString(Paths.get("settings.xml"),
          //language=xml
          """
            <settings xmlns="http://maven.apache.org/SETTINGS/1.0.0"
              xmlns:xsi="http://www.w3.org/2001/XMLSchema-instance"
              xsi:schemaLocation="http://maven.apache.org/SETTINGS/1.0.0
                                  https://maven.apache.org/xsd/settings-1.0.0.xsd">
              <mirrors>
                <mirror>
                  <id>mirror</id>
                  <url>https://artifactory.moderne.ninja/artifactory/moderne-cache</url>
                  <mirrorOf>*</mirrorOf>
                </mirror>
              </mirrors>
            </settings>
            """
        ), ctx));

        Path pomPath = Paths.get("pom.xml");
        Pom pom = Pom.builder()
          .sourcePath(pomPath)
          .repository(MAVEN_CENTRAL)
          .properties(singletonMap("REPO_URL", MAVEN_CENTRAL.getUri()))
          .gav(new ResolvedGroupArtifactVersion(
            "${REPO_URL}", "org.openrewrite", "rewrite-core", "7.0.0", null))
          .build();
        ResolvedPom resolvedPom = ResolvedPom.builder()
          .requested(pom)
          .properties(singletonMap("REPO_URL", MAVEN_CENTRAL.getUri()))
          .repositories(singletonList(MAVEN_CENTRAL))
          .build();

        Map<Path, Pom> pomsByPath = new HashMap<>();
        pomsByPath.put(pomPath, pom);

        MavenPomDownloader mpd = new MavenPomDownloader(pomsByPath, ctx);
        MavenRepository normalized = mpd.normalizeRepository(
          MavenRepository.builder().id("whatever").uri("${REPO_URL}").build(),
          ctx,
          resolvedPom
        );
        assertThat(normalized)
          .extracting(MavenRepository::getUri)
          .isEqualTo("https://artifactory.moderne.ninja/artifactory/moderne-cache/");
    }

    @Disabled("Flaky on CI")
    @Test
    void normalizeOssSnapshots() {
        var downloader = new MavenPomDownloader(emptyMap(), ctx);
        MavenRepository oss = downloader.normalizeRepository(
          MavenRepository.builder().id("oss").uri("https://oss.sonatype.org/content/repositories/snapshots").build(),
          MavenExecutionContextView.view(ctx), null);

        assertThat(oss).isNotNull();
        assertThat(oss.getUri()).isEqualTo("https://oss.sonatype.org/content/repositories/snapshots/");
    }

    @ParameterizedTest
    @Issue("https://github.com/openrewrite/rewrite/issues/3141")
    @ValueSource(strings = {"http://0.0.0.0", "https://0.0.0.0", "0.0.0.0:443"})
    void skipBlockedRepository(String url) {
        var downloader = new MavenPomDownloader(emptyMap(), ctx);
        MavenRepository oss = downloader.normalizeRepository(
          MavenRepository.builder().id("myRepo").uri(url).build(),
          MavenExecutionContextView.view(ctx), null);

        assertThat(oss).isNull();
    }

    @ParameterizedTest
    @ValueSource(ints = {500, 400})
    void normalizeAcceptErrorStatuses(Integer status) {
        var downloader = new MavenPomDownloader(emptyMap(), ctx);
        mockServer(status, mockRepo -> {
            var originalRepo = MavenRepository.builder()
              .id("id")
              .uri("http://%s:%d/maven".formatted(mockRepo.getHostName(), mockRepo.getPort()))
              .build();
            var normalizedRepo = downloader.normalizeRepository(originalRepo, MavenExecutionContextView.view(ctx), null);
            assertThat(normalizedRepo).isEqualTo(originalRepo);
        });
    }

    @Test
    void retryConnectException() throws Throwable {
        var downloader = new MavenPomDownloader(emptyMap(), ctx);
        try (MockWebServer server = new MockWebServer()) {
            server.enqueue(new MockResponse().setSocketPolicy(SocketPolicy.NO_RESPONSE));
            server.enqueue(new MockResponse().setResponseCode(200).setBody("body"));
            String body = new String(downloader.sendRequest(new HttpSender.Request(server.url("/test").url(), "request".getBytes(), HttpSender.Method.GET, Map.of(), null, null)));
            assertThat(body).isEqualTo("body");
            assertThat(server.getRequestCount()).isEqualTo(2);
            server.shutdown();
        }
    }

    @Test
    void normalizeRejectConnectException() {
        var downloader = new MavenPomDownloader(emptyMap(), ctx);
        var normalizedRepository = downloader.normalizeRepository(
          MavenRepository.builder().id("id").uri("https//localhost").build(),
          MavenExecutionContextView.view(ctx), null);
        assertThat(normalizedRepository).isEqualTo(null);
    }

    @Test
    void invalidArtifact() {
        var downloader = new MavenPomDownloader(emptyMap(), ctx);
        var gav = new GroupArtifactVersion("fred", "fred", "1.0.0");
        mockServer(500,
          repo1 -> mockServer(400, repo2 -> {
              var repositories = List.of(
                MavenRepository.builder()
                  .id("id")
                  .uri("http://%s:%d/maven".formatted(repo1.getHostName(), repo1.getPort()))
                  .build(),
                MavenRepository.builder()
                  .id("id2")
                  .uri("http://%s:%d/maven".formatted(repo2.getHostName(), repo2.getPort()))
                  .build()
              );

              assertThatThrownBy(() -> downloader.download(gav, null, null, repositories))
                .isInstanceOf(MavenDownloadingException.class)
                .hasMessageContaining("http://%s:%d/maven".formatted(repo1.getHostName(), repo1.getPort()))
                .hasMessageContaining("http://%s:%d/maven".formatted(repo2.getHostName(), repo2.getPort()));
          })
        );
    }

    @Test
    @Issue("https://github.com/openrewrite/rewrite/issues/3152")
    void useSnapshotTimestampVersion() {
        var downloader = new MavenPomDownloader(emptyMap(), ctx);
        var gav = new GroupArtifactVersion("fred", "fred", "2020.0.2-20210127.131051-2");
        try (MockWebServer mockRepo = new MockWebServer()) {
            mockRepo.setDispatcher(new Dispatcher() {
                @Override
                public MockResponse dispatch(RecordedRequest recordedRequest) {
                    assert recordedRequest.getPath() != null;
                    return !recordedRequest.getPath().endsWith("fred/fred/2020.0.2-SNAPSHOT/fred-2020.0.2-20210127.131051-2.pom") ?
                      new MockResponse().setResponseCode(404).setBody("") :
                      new MockResponse().setResponseCode(200).setBody(
                        //language=xml
                        """
                          <project>
                              <groupId>org.springframework.cloud</groupId>
                              <artifactId>spring-cloud-dataflow-build</artifactId>
                              <version>2.10.0-SNAPSHOT</version>
                          </project>
                          """);
                }
            });
            mockRepo.start();
            var repositories = List.of(MavenRepository.builder()
              .id("id")
              .uri("http://%s:%d/maven".formatted(mockRepo.getHostName(), mockRepo.getPort()))
              .username("user")
              .password("pass")
              .build());

            assertDoesNotThrow(() -> downloader.download(gav, null, null, repositories));
        } catch (IOException e) {
            throw new RuntimeException(e);
        }
    }

    @Test
    void usesAnonymousRequestIfRepositoryRejectsCredentials() {
        var downloader = new MavenPomDownloader(emptyMap(), ctx);
        var gav = new GroupArtifactVersion("fred", "fred", "1.0.0");
        try (MockWebServer mockRepo = new MockWebServer()) {
            mockRepo.setDispatcher(new Dispatcher() {
                @Override
                public MockResponse dispatch(RecordedRequest recordedRequest) {
                    return recordedRequest.getHeaders().get("Authorization") != null ?
                      new MockResponse().setResponseCode(401).setBody("") :
                      new MockResponse().setResponseCode(200).setBody(
                        //language=xml
                        """
                          <project>
                              <groupId>org.springframework.cloud</groupId>
                              <artifactId>spring-cloud-dataflow-build</artifactId>
                              <version>2.10.0-SNAPSHOT</version>
                          </project>
                          """);
                }
            });
            mockRepo.start();
            var repositories = List.of(MavenRepository.builder()
              .id("id")
              .uri("http://%s:%d/maven".formatted(mockRepo.getHostName(), mockRepo.getPort()))
              .username("user")
              .password("pass")
              .build());

            assertDoesNotThrow(() -> downloader.download(gav, null, null, repositories));
        } catch (IOException e) {
            throw new RuntimeException(e);
        }
    }

    @Test
    void usesAuthenticationIfRepositoryHasCredentials() {
        var downloader = new MavenPomDownloader(emptyMap(), ctx);
        var gav = new GroupArtifactVersion("fred", "fred", "1.0.0");
        try (MockWebServer mockRepo = new MockWebServer()) {
            mockRepo.setDispatcher(new Dispatcher() {
                @Override
                public MockResponse dispatch(RecordedRequest recordedRequest) {
                    MockResponse response = new MockResponse();
                    if (recordedRequest.getHeaders().get("Authorization") != null) {
                        response.setResponseCode(200);
                        if (!"HEAD".equalsIgnoreCase(recordedRequest.getMethod())) {
                            response.setBody(
                              //language=xml
                              """
                                <project>
                                    <groupId>org.springframework.cloud</groupId>
                                    <artifactId>spring-cloud-dataflow-build</artifactId>
                                    <version>2.10.0-SNAPSHOT</version>
                                </project>
                                """);
                        }
                    } else {
                        response.setResponseCode(401);
                    }
                    return response;
                }
            });
            mockRepo.start();
            var repositories = List.of(MavenRepository.builder()
              .id("id")
              .uri("http://%s:%d/maven".formatted(mockRepo.getHostName(), mockRepo.getPort()))
              .username("user")
              .password("pass")
              .build());

            assertDoesNotThrow(() -> downloader.download(gav, null, null, repositories));
        } catch (IOException e) {
            throw new RuntimeException(e);
        }
    }

    @Test
    @DisplayName("When username or password are environment properties that cannot be resolved, they should not be used")
    @Issue("https://github.com/openrewrite/rewrite/issues/3142")
    void doesNotUseAuthenticationIfCredentialsCannotBeResolved() {
        var downloader = new MavenPomDownloader(emptyMap(), ctx);
        var gav = new GroupArtifactVersion("fred", "fred", "1.0.0");
        try (MockWebServer mockRepo = new MockWebServer()) {
            mockRepo.setDispatcher(new Dispatcher() {
                @Override
                public MockResponse dispatch(RecordedRequest recordedRequest) {
                    MockResponse response = new MockResponse();
                    if (recordedRequest.getHeaders().get("Authorization") != null) {
                        response.setResponseCode(401);
                    } else if (recordedRequest.getMethod() == null || !recordedRequest.getMethod().equalsIgnoreCase("HEAD")) {
                        response.setBody(
                          //language=xml
                          """
                            <project>
                                <groupId>org.springframework.cloud</groupId>
                                <artifactId>spring-cloud-dataflow-build</artifactId>
                                <version>2.10.0-SNAPSHOT</version>
                            </project>
                            """);
                    }
                    return response;
                }
            });
            mockRepo.start();
            var repositories = List.of(MavenRepository.builder()
              .id("id")
              .uri("http://%s:%d/maven".formatted(mockRepo.getHostName(), mockRepo.getPort()))
              .username("${env.ARTIFACTORY_USERNAME}")
              .password("${env.ARTIFACTORY_USERNAME}")
              .build());

            assertDoesNotThrow(() -> downloader.download(gav, null, null, repositories));
        } catch (IOException e) {
            throw new RuntimeException(e);
        }
    }

    @Test
    @Disabled
    void dontFetchSnapshotsFromReleaseRepos() {
        try (MockWebServer snapshotRepo = new MockWebServer();
             MockWebServer releaseRepo = new MockWebServer()) {
            snapshotRepo.setDispatcher(new Dispatcher() {
                @Override
                public MockResponse dispatch(RecordedRequest request) {
                    MockResponse response = new MockResponse().setResponseCode(200);
                    if (request.getPath() != null && request.getPath().contains("maven-metadata")) {
                        response.setBody(
                          //language=xml
                          """
                                <metadata modelVersion="1.1.0">
                                  <groupId>org.springframework.cloud</groupId>
                                  <artifactId>spring-cloud-dataflow-build</artifactId>
                                  <version>2.10.0-SNAPSHOT</version>
                                  <versioning>
                                    <snapshot>
                                      <timestamp>20220201.001946</timestamp>
                                      <buildNumber>85</buildNumber>
                                    </snapshot>
                                    <lastUpdated>20220201001950</lastUpdated>
                                    <snapshotVersions>
                                      <snapshotVersion>
                                        <extension>pom</extension>
                                        <value>2.10.0-20220201.001946-85</value>
                                        <updated>20220201001946</updated>
                                      </snapshotVersion>
                                    </snapshotVersions>
                                  </versioning>
                                </metadata>
                            """
                        );
                    } else if (request.getPath() != null && request.getPath().endsWith(".pom")) {
                        response.setBody(
                          //language=xml
                          """
                                <project>
                                    <groupId>org.springframework.cloud</groupId>
                                    <artifactId>spring-cloud-dataflow-build</artifactId>
                                    <version>2.10.0-SNAPSHOT</version>
                                </project>
                            """
                        );
                    }
                    return response;
                }
            });

            var metadataPaths = new AtomicInteger(0);
            releaseRepo.setDispatcher(new Dispatcher() {
                @Override
                public MockResponse dispatch(RecordedRequest request) {
                    MockResponse response = new MockResponse().setResponseCode(404);
                    if (request.getPath() != null && request.getPath().contains("maven-metadata")) {
                        metadataPaths.incrementAndGet();
                    }
                    return response;
                }
            });

            releaseRepo.start();
            snapshotRepo.start();

            MavenParser.builder().build().parse(ctx,
              //language=xml
              """
                    <project>
                        <modelVersion>4.0.0</modelVersion>
                
                        <groupId>org.openrewrite.test</groupId>
                        <artifactId>foo</artifactId>
                        <version>0.1.0-SNAPSHOT</version>
                
                        <repositories>
                          <repository>
                            <id>snapshot</id>
                            <snapshots>
                              <enabled>true</enabled>
                            </snapshots>
                            <url>http://%s:%d</url>
                          </repository>
                          <repository>
                            <id>release</id>
                            <snapshots>
                              <enabled>false</enabled>
                            </snapshots>
                            <url>http://%s:%d</url>
                          </repository>
                        </repositories>
                
                        <dependencies>
                            <dependency>
                                <groupId>org.springframework.cloud</groupId>
                                <artifactId>spring-cloud-dataflow-build</artifactId>
                                <version>2.10.0-SNAPSHOT</version>
                            </dependency>
                        </dependencies>
                    </project>
                """.formatted(snapshotRepo.getHostName(), snapshotRepo.getPort(), releaseRepo.getHostName(), releaseRepo.getPort())
            );

            assertThat(snapshotRepo.getRequestCount()).isGreaterThan(1);
            assertThat(metadataPaths.get()).isEqualTo(0);
        } catch (IOException e) {
            throw new RuntimeException(e);
        }
    }

    @Test
    void deriveMetaDataFromFileRepository(@TempDir Path repoPath) throws IOException, MavenDownloadingException {
        Path fred = repoPath.resolve("fred/fred");

        for (String version : Arrays.asList("1.0.0", "1.1.0", "2.0.0")) {
            Path versionPath = fred.resolve(version);
            Files.createDirectories(versionPath);
            Files.writeString(versionPath.resolve("fred-" + version + ".pom"), "");
        }

        MavenRepository repository = MavenRepository.builder()
          .id("file-based")
          .uri(repoPath.toUri().toString())
          .knownToExist(true)
          .deriveMetadataIfMissing(true)
          .build();
        MavenMetadata metaData = new MavenPomDownloader(emptyMap(), ctx)
          .downloadMetadata(new GroupArtifact("fred", "fred"), null, List.of(repository));
        assertThat(metaData.getVersioning().getVersions()).hasSize(3).containsAll(Arrays.asList("1.0.0", "1.1.0", "2.0.0"));
    }

    @SuppressWarnings("ConstantConditions")
    @Test
    void mergeMetadata() throws IOException {
        @Language("xml") String metadata1 = """
              <metadata>
                  <groupId>org.springframework.boot</groupId>
                  <artifactId>spring-boot</artifactId>
                  <versioning>
                      <versions>
                          <version>2.3.3</version>
                          <version>2.4.1</version>
                          <version>2.4.2</version>
                      </versions>
                      <snapshot>
                          <timestamp>20220927.033510</timestamp>
                          <buildNumber>223</buildNumber>
                      </snapshot>
                      <snapshotVersions>
                          <snapshotVersion>
                              <extension>pom.asc</extension>
                              <value>0.1.0-20220927.033510-223</value>
                              <updated>20220927033510</updated>
                          </snapshotVersion>
                      </snapshotVersions>
                  </versioning>
              </metadata>
          """;

        @Language("xml") String metadata2 = """
              <metadata modelVersion="1.1.0">
                  <groupId>org.springframework.boot</groupId>
                  <artifactId>spring-boot</artifactId>
                  <versioning>
                      <versions>
                          <version>2.3.2</version>
                          <version>2.3.3</version>
                      </versions>
                      <snapshot>
                          <timestamp>20210115.042754</timestamp>
                          <buildNumber>180</buildNumber>
                      </snapshot>
                      <snapshotVersions>
                          <snapshotVersion>
                              <extension>pom.asc</extension>
                              <value>0.1.0-20210115.042754-180</value>
                              <updated>20210115042754</updated>
                          </snapshotVersion>
                      </snapshotVersions>
                  </versioning>
              </metadata>
          """;

        var m1 = MavenMetadata.parse(metadata1.getBytes());
        var m2 = MavenMetadata.parse(metadata2.getBytes());

        var merged = new MavenPomDownloader(emptyMap(), ctx).mergeMetadata(m1, m2);

        assertThat(merged.getVersioning().getSnapshot().getTimestamp()).isEqualTo("20220927.033510");
        assertThat(merged.getVersioning().getSnapshot().getBuildNumber()).isEqualTo("223");
        assertThat(merged.getVersioning().getVersions()).hasSize(4).contains("2.3.2", "2.3.3", "2.4.1", "2.4.2");
        assertThat(merged.getVersioning().getSnapshotVersions()).hasSize(2);
        assertThat(merged.getVersioning().getSnapshotVersions().get(0).getExtension()).isNotNull();
        assertThat(merged.getVersioning().getSnapshotVersions().get(0).getValue()).isNotNull();
        assertThat(merged.getVersioning().getSnapshotVersions().get(0).getUpdated()).isNotNull();
    }

    @Test
    void skipsLocalInvalidArtifactsMissingJar(@TempDir Path localRepository) throws IOException {
        Path localArtifact = localRepository.resolve("com/bad/bad-artifact");
        assertThat(localArtifact.toFile().mkdirs()).isTrue();
        Files.createDirectories(localArtifact.resolve("1"));

        Path localPom = localRepository.resolve("com/bad/bad-artifact/1/bad-artifact-1.pom");
        Files.writeString(localPom,
          //language=xml
          """
             <project>
               <groupId>com.bad</groupId>
               <artifactId>bad-artifact</artifactId>
               <version>1</version>
             </project>
            """
        );

        MavenRepository mavenLocal = MavenRepository.builder()
          .id("local")
          .uri(localRepository.toUri().toString())
          .snapshots(false)
          .knownToExist(true)
          .build();

        // Does not return invalid dependency.
        assertThrows(MavenDownloadingException.class, () ->
          new MavenPomDownloader(emptyMap(), ctx)
            .download(new GroupArtifactVersion("com.bad", "bad-artifact", "1"), null, null, List.of(mavenLocal)));
    }

    @Test
    void skipsLocalInvalidArtifactsEmptyJar(@TempDir Path localRepository) throws IOException {
        Path localArtifact = localRepository.resolve("com/bad/bad-artifact");
        assertThat(localArtifact.toFile().mkdirs()).isTrue();
        Files.createDirectories(localArtifact.resolve("1"));

        Path localPom = localRepository.resolve("com/bad/bad-artifact/1/bad-artifact-1.pom");
        Files.writeString(localPom,
          //language=xml
          """
             <project>
               <groupId>com.bad</groupId>
               <artifactId>bad-artifact</artifactId>
               <version>1</version>
             </project>
            """
        );
        Path localJar = localRepository.resolve("com/bad/bad-artifact/1/bad-artifact-1.jar");
        Files.writeString(localJar, "");

        MavenRepository mavenLocal = MavenRepository.builder()
          .id("local")
          .uri(localRepository.toUri().toString())
          .snapshots(false)
          .knownToExist(true)
          .build();

        // Does not return invalid dependency.
        assertThrows(MavenDownloadingException.class, () ->
          new MavenPomDownloader(emptyMap(), ctx)
            .download(new GroupArtifactVersion("com.bad", "bad-artifact", "1"), null, null, List.of(mavenLocal)));
    }

    @Test
    void doNotRenameRepoForCustomMavenLocal(@TempDir Path tempDir) throws MavenDownloadingException, IOException {
        GroupArtifactVersion gav = createArtifact(tempDir);
        MavenExecutionContextView.view(ctx).setLocalRepository(MavenRepository.MAVEN_LOCAL_DEFAULT.withUri(tempDir.toUri().toString()));
        var downloader = new MavenPomDownloader(emptyMap(), ctx);

        var result = downloader.download(gav, null, null, List.of());
        assertThat(result.getRepository()).isNotNull();
        assertThat(result.getRepository().getUri()).startsWith(tempDir.toUri().toString());
    }

    @Issue("https://github.com/openrewrite/rewrite/issues/4080")
    @Test
    void connectTimeout() {
        var downloader = new MavenPomDownloader(ctx);
        var gav = new GroupArtifactVersion("org.openrewrite", "rewrite-core", "7.0.0");
        var repos = singletonList(MavenRepository.builder()
          .id("non-routable").uri("http://10.0.0.0/maven").knownToExist(true).build());

        assertThatThrownBy(() -> downloader.download(gav, null, null, repos))
          .isInstanceOf(MavenDownloadingException.class)
          .hasMessageContaining("rewrite-core")
          .hasMessageContaining("10.0.0.0");
    }

    @CsvSource(textBlock = """
      https://repo1.maven.org/maven2/, https://repo1.maven.org/maven2/
      https://repo1.maven.org/maven2, https://repo1.maven.org/maven2/
      http://repo1.maven.org/maven2/, https://repo1.maven.org/maven2/
      
      https://oss.sonatype.org/content/repositories/snapshots/, https://oss.sonatype.org/content/repositories/snapshots/
      https://artifactory.moderne.ninja/artifactory/moderne-public/, https://artifactory.moderne.ninja/artifactory/moderne-public/
      https://repo.maven.apache.org/maven2/, https://repo.maven.apache.org/maven2/
      https://jitpack.io/, https://jitpack.io/
      """)
    @ParameterizedTest
    void normalizeRepository(String originalUrl, String expectedUrl) throws Throwable {
        MavenPomDownloader downloader = new MavenPomDownloader(new InMemoryExecutionContext());
        MavenRepository repository = new MavenRepository("id", originalUrl, null, null, null, null, null);
        MavenRepository normalized = downloader.normalizeRepository(repository);
        assertThat(normalized).isNotNull();
        assertThat(normalized.getUri()).isEqualTo(expectedUrl);
    }

    private static GroupArtifactVersion createArtifact(Path repository) throws IOException {
        Path target = repository.resolve(Paths.get("org", "openrewrite", "rewrite", "1.0.0"));
        Path pom = target.resolve("rewrite-1.0.0.pom");
        Path jar = target.resolve("rewrite-1.0.0.jar");
        Files.createDirectories(target);
        Files.createFile(pom);
        Files.createFile(jar);

        Files.write(pom,
          //language=xml
          """
            <project>
                <groupId>org.openrewrite</groupId>
                <artifactId>rewrite</artifactId>
                <version>1.0.0</version>
            </project>
            """.getBytes());
        Files.write(jar, "I'm a jar".getBytes()); // empty jars get ignored
        return new GroupArtifactVersion("org.openrewrite", "rewrite", "1.0.0");
    }
<<<<<<< HEAD
=======

    @Test
    void shouldNotThrowExceptionForModulesInModulesWithRightProperty() {
        var gav = new GroupArtifactVersion("test", "test2", "${test}");

        Path pomPath = Paths.get("test/test2/pom.xml");
        Pom pom = Pom.builder()
          .sourcePath(pomPath)
          .repository(MAVEN_CENTRAL)
          .properties(singletonMap("REPO_URL", MAVEN_CENTRAL.getUri()))
          .parent(new Parent(new GroupArtifactVersion("test", "test", "${test}"), "../pom.xml"))
          .gav(new ResolvedGroupArtifactVersion(
            "${REPO_URL}", "test", "test2", "7.0.0", null))
          .build();

        ResolvedPom resolvedPom = ResolvedPom.builder()
          .requested(pom)
          .properties(singletonMap("REPO_URL", MAVEN_CENTRAL.getUri()))
          .repositories(singletonList(MAVEN_CENTRAL))
          .build();

        Path pomPath2 = Paths.get("test/pom.xml");
        Pom pom2 = Pom.builder()
          .sourcePath(pomPath)
          .repository(MAVEN_CENTRAL)
          .properties(singletonMap("REPO_URL", MAVEN_CENTRAL.getUri()))
          .parent(new Parent(new GroupArtifactVersion("test", "root-test", "${test}"), "../pom.xml"))
          .gav(new ResolvedGroupArtifactVersion(
            "${REPO_URL}", "test", "test", "7.0.0", null))
          .build();


        Path parentPomPath = Paths.get("pom.xml");
        Pom parentPom = Pom.builder()
          .sourcePath(parentPomPath)
          .repository(MAVEN_CENTRAL)
          .properties(singletonMap("test", "7.0.0"))
          .parent(null)
          .gav(new ResolvedGroupArtifactVersion(
            "${REPO_URL}", "test", "root-test", "7.0.0", null))
          .build();

        Map<Path, Pom> pomsByPath = new HashMap<>();
        pomsByPath.put(parentPomPath, parentPom);
        pomsByPath.put(pomPath, pom);
        pomsByPath.put(pomPath2, pom2);

        String httpUrl = "http://%s.com".formatted(UUID.randomUUID());
        MavenRepository nonexistentRepo = new MavenRepository("repo", httpUrl, null, null, false, null, null, null, null);

        MavenPomDownloader downloader = new MavenPomDownloader(pomsByPath, ctx);

        assertDoesNotThrow(() -> downloader.download(gav, Objects.requireNonNull(pom.getParent()).getRelativePath(), resolvedPom, singletonList(nonexistentRepo)));
    }

    @Test
    void shouldThrowExceptionForModulesInModulesWithNoRightProperty() {
        var gav = new GroupArtifactVersion("test", "test2", "${test}");

        Path pomPath = Paths.get("test/test2/pom.xml");
        Pom pom = Pom.builder()
          .sourcePath(pomPath)
          .repository(MAVEN_CENTRAL)
          .properties(singletonMap("REPO_URL", MAVEN_CENTRAL.getUri()))
          .parent(new Parent(new GroupArtifactVersion("test", "test", "${test}"), "../pom.xml"))
          .gav(new ResolvedGroupArtifactVersion(
            "${REPO_URL}", "test", "test2", "7.0.0", null))
          .build();

        ResolvedPom resolvedPom = ResolvedPom.builder()
          .requested(pom)
          .properties(singletonMap("REPO_URL", MAVEN_CENTRAL.getUri()))
          .repositories(singletonList(MAVEN_CENTRAL))
          .build();

        Path pomPath2 = Paths.get("test/pom.xml");
        Pom pom2 = Pom.builder()
          .sourcePath(pomPath)
          .repository(MAVEN_CENTRAL)
          .properties(singletonMap("REPO_URL", MAVEN_CENTRAL.getUri()))
          .parent(new Parent(new GroupArtifactVersion("test", "root-test", "${test}"), "../pom.xml"))
          .gav(new ResolvedGroupArtifactVersion(
            "${REPO_URL}", "test", "test", "7.0.0", null))
          .build();


        Path parentPomPath = Paths.get("pom.xml");
        Pom parentPom = Pom.builder()
          .sourcePath(parentPomPath)
          .repository(MAVEN_CENTRAL)
          .properties(singletonMap("tt", "7.0.0"))
          .parent(null)
          .gav(new ResolvedGroupArtifactVersion(
            "${REPO_URL}", "test", "root-test", "7.0.0", null))
          .build();

        Map<Path, Pom> pomsByPath = new HashMap<>();
        pomsByPath.put(parentPomPath, parentPom);
        pomsByPath.put(pomPath, pom);
        pomsByPath.put(pomPath2, pom2);

        String httpUrl = "http://%s.com".formatted(UUID.randomUUID());
        MavenRepository nonexistentRepo = new MavenRepository("repo", httpUrl, null, null, false, null, null, null, null);

        MavenPomDownloader downloader = new MavenPomDownloader(pomsByPath, ctx);

        assertThrows(IllegalArgumentException.class, () -> downloader.download(gav, Objects.requireNonNull(pom.getParent()).getRelativePath(), resolvedPom, singletonList(nonexistentRepo)));
    }

>>>>>>> eb8b048c
}<|MERGE_RESOLUTION|>--- conflicted
+++ resolved
@@ -82,8 +82,11 @@
     @Test
     void ossSonatype() {
         InMemoryExecutionContext ctx = new InMemoryExecutionContext();
-        MavenRepository ossSonatype = new MavenRepository("oss", "https://oss.sonatype.org/content/repositories/snapshots/",
-          null, "true", false, null, null, null);
+        MavenRepository ossSonatype = MavenRepository.builder()
+          .id("oss")
+          .uri("https://oss.sonatype.org/content/repositories/snapshots/")
+          .snapshots(true)
+          .build();
         MavenRepository repo = new MavenPomDownloader(ctx).normalizeRepository(ossSonatype,
           MavenExecutionContextView.view(ctx), null);
         assertThat(repo).isNotNull().extracting((MavenRepository::getUri)).isEqualTo(ossSonatype.getUri());
@@ -749,6 +752,7 @@
         var downloader = new MavenPomDownloader(emptyMap(), ctx);
 
         var result = downloader.download(gav, null, null, List.of());
+        //noinspection DataFlowIssue
         assertThat(result.getRepository()).isNotNull();
         assertThat(result.getRepository().getUri()).startsWith(tempDir.toUri().toString());
     }
@@ -806,8 +810,6 @@
         Files.write(jar, "I'm a jar".getBytes()); // empty jars get ignored
         return new GroupArtifactVersion("org.openrewrite", "rewrite", "1.0.0");
     }
-<<<<<<< HEAD
-=======
 
     @Test
     void shouldNotThrowExceptionForModulesInModulesWithRightProperty() {
@@ -917,5 +919,4 @@
         assertThrows(IllegalArgumentException.class, () -> downloader.download(gav, Objects.requireNonNull(pom.getParent()).getRelativePath(), resolvedPom, singletonList(nonexistentRepo)));
     }
 
->>>>>>> eb8b048c
 }