--- conflicted
+++ resolved
@@ -1184,12 +1184,8 @@
         return addDependency(gav, onlyIfUsing, null, null);
     }
 
-<<<<<<< HEAD
     @SuppressWarnings("SameParameterValue")
     private AddDependency addDependency(String gav, String onlyIfUsing, Boolean acceptTransitive) {
-=======
-    private AddDependency addDependency(String gav, @Nullable String onlyIfUsing, @SuppressWarnings("SameParameterValue") Boolean acceptTransitive) {
->>>>>>> a2dd3780
         return addDependency(gav, onlyIfUsing, null, acceptTransitive);
     }
 
