/*
 * Copyright 2020 the original author or authors.
 * <p>
 * Licensed under the Apache License, Version 2.0 (the "License");
 * you may not use this file except in compliance with the License.
 * You may obtain a copy of the License at
 * <p>
 * https://www.apache.org/licenses/LICENSE-2.0
 * <p>
 * Unless required by applicable law or agreed to in writing, software
 * distributed under the License is distributed on an "AS IS" BASIS,
 * WITHOUT WARRANTIES OR CONDITIONS OF ANY KIND, either express or implied.
 * See the License for the specific language governing permissions and
 * limitations under the License.
 */
package org.openrewrite.maven;

import org.junit.jupiter.api.Test;
import org.junit.jupiter.params.ParameterizedTest;
import org.junit.jupiter.params.provider.ValueSource;
import org.openrewrite.DocumentExample;
import org.openrewrite.InMemoryExecutionContext;
import org.openrewrite.Issue;
import org.openrewrite.maven.tree.MavenRepository;
import org.openrewrite.test.RewriteTest;

import java.util.List;

import static org.openrewrite.maven.Assertions.pomXml;

class UpgradeParentVersionTest implements RewriteTest {

    @Issue("https://github.com/openrewrite/rewrite/issues/1317")
    @Test
    void doesNotDowngradeVersion() {
        rewriteRun(
          spec -> spec.recipe(new UpgradeParentVersion(
            "org.springframework.boot",
            "spring-boot-starter-parent",
            "~1.5",
            null,
            null
          )),
          pomXml(
            """
              <project>
                <parent>
                  <groupId>org.springframework.boot</groupId>
                  <artifactId>spring-boot-starter-parent</artifactId>
                  <version>2.4.12</version>
                  <relativePath/>
                </parent>
                <groupId>com.mycompany.app</groupId>
                <artifactId>my-app</artifactId>
                <version>1</version>
              </project>
              """
          )
        );
    }

    @DocumentExample
    @Test
    void nonMavenCentralRepository() {
        rewriteRun(
          spec -> spec
<<<<<<< HEAD
            .recipe(new UpgradeParentVersion("org.jenkins-ci.plugins", "plugin", "4.40", null, null))
=======
            .recipe(new UpgradeParentVersion("org.jenkins-ci", "jenkins", "1.125", null))
>>>>>>> ae1a9204
            .executionContext(
              MavenExecutionContextView
                .view(new InMemoryExecutionContext())
                .setRepositories(List.of(
                  MavenRepository.builder().id("jenkins").uri("https://repo.jenkins-ci.org/public/").build()
                ))
            ),
          pomXml(
            """
              <project>
                  <parent>
                      <groupId>org.jenkins-ci</groupId>
                      <artifactId>jenkins</artifactId>
                      <version>1.124</version>
                  </parent>
                  <artifactId>example</artifactId>
                  <version>1.0.0</version>
              </project>
              """,
            """
              <project>
                  <parent>
                      <groupId>org.jenkins-ci</groupId>
                      <artifactId>jenkins</artifactId>
                      <version>1.125</version>
                  </parent>
                  <artifactId>example</artifactId>
                  <version>1.0.0</version>
              </project>
              """
          )
        );
    }

    @Test
    void upgradeVersion() {
        rewriteRun(
          spec -> spec.recipe(new UpgradeParentVersion(
            "org.springframework.boot",
            "spring-boot-starter-parent",
            "~1.5",
            null,
            null
          )),
          pomXml(
            """
              <project>
                <parent>
                  <groupId>org.springframework.boot</groupId>
                  <artifactId>spring-boot-starter-parent</artifactId>
                  <version>1.5.12.RELEASE</version>
                  <relativePath/> <!-- lookup parent from repository -->
                </parent>
                <groupId>com.mycompany.app</groupId>
                <artifactId>my-app</artifactId>
                <version>1</version>
              </project>
              """,
            """
              <project>
                <parent>
                  <groupId>org.springframework.boot</groupId>
                  <artifactId>spring-boot-starter-parent</artifactId>
                  <version>1.5.22.RELEASE</version>
                  <relativePath/> <!-- lookup parent from repository -->
                </parent>
                <groupId>com.mycompany.app</groupId>
                <artifactId>my-app</artifactId>
                <version>1</version>
              </project>
              """
          )
        );
    }

    @ParameterizedTest
    @ValueSource(strings = {"<relativePath />", "<relativePath></relativePath>"})
    void onlyExternalWhenActuallyExternal(String relativePathTag) {
        rewriteRun(
          spec -> spec.recipe(new UpgradeParentVersion(
            "org.springframework.boot",
            "spring-boot-starter-parent",
            "~1.5",
            null,
            true
          )),
          pomXml(
            """
              <project>
                <parent>
                  <groupId>org.springframework.boot</groupId>
                  <artifactId>spring-boot-starter-parent</artifactId>
                  <version>1.5.12.RELEASE</version>
                  %s
                </parent>
                <groupId>com.mycompany.app</groupId>
                <artifactId>my-app</artifactId>
                <version>1</version>
              </project>
              """.formatted(relativePathTag),
            """
              <project>
                <parent>
                  <groupId>org.springframework.boot</groupId>
                  <artifactId>spring-boot-starter-parent</artifactId>
                  <version>1.5.22.RELEASE</version>
                  %s
                </parent>
                <groupId>com.mycompany.app</groupId>
                <artifactId>my-app</artifactId>
                <version>1</version>
              </project>
              """.formatted(relativePathTag)
          )
        );
    }

    @ParameterizedTest
    @ValueSource(strings = {"", "<relativePath>..</relativePath>", "<relativePath>../pom.xml</relativePath>", "<relativePath>../../pom.xml</relativePath>"})
    void onlyExternalWhenNotExternal(String relativePathTag) {
        rewriteRun(
          spec -> spec.recipe(new UpgradeParentVersion(
            "org.springframework.boot",
            "spring-boot-starter-parent",
            "~1.5",
            null,
            true
          )),
          pomXml(
            """
              <project>
                <parent>
                  <groupId>org.springframework.boot</groupId>
                  <artifactId>spring-boot-starter-parent</artifactId>
                  <version>1.5.12.RELEASE</version>
                  %s
                </parent>
                <groupId>com.mycompany.app</groupId>
                <artifactId>my-app</artifactId>
                <version>1</version>
              </project>
              """.formatted(relativePathTag)
          )
        );
    }

    @Test
    void upgradeToExactVersion() {
        rewriteRun(
          spec -> spec.recipe(new UpgradeParentVersion(
            "org.springframework.boot",
            "spring-boot-starter-parent",
            "1.5.22.RELEASE",
            null,
            null
          )),
          pomXml(
            """
              <project>
                <parent>
                  <groupId>org.springframework.boot</groupId>
                  <artifactId>spring-boot-starter-parent</artifactId>
                  <version>1.5.12.RELEASE</version>
                  <relativePath/> <!-- lookup parent from repository -->
                </parent>
                <groupId>com.mycompany.app</groupId>
                <artifactId>my-app</artifactId>
                <version>1</version>
              </project>
              """,
            """
              <project>
                <parent>
                  <groupId>org.springframework.boot</groupId>
                  <artifactId>spring-boot-starter-parent</artifactId>
                  <version>1.5.22.RELEASE</version>
                  <relativePath/> <!-- lookup parent from repository -->
                </parent>
                <groupId>com.mycompany.app</groupId>
                <artifactId>my-app</artifactId>
                <version>1</version>
              </project>
              """
          )
        );
    }
}<|MERGE_RESOLUTION|>--- conflicted
+++ resolved
@@ -64,11 +64,7 @@
     void nonMavenCentralRepository() {
         rewriteRun(
           spec -> spec
-<<<<<<< HEAD
-            .recipe(new UpgradeParentVersion("org.jenkins-ci.plugins", "plugin", "4.40", null, null))
-=======
-            .recipe(new UpgradeParentVersion("org.jenkins-ci", "jenkins", "1.125", null))
->>>>>>> ae1a9204
+            .recipe(new UpgradeParentVersion("org.jenkins-ci", "jenkins", "1.125", null, null))
             .executionContext(
               MavenExecutionContextView
                 .view(new InMemoryExecutionContext())
