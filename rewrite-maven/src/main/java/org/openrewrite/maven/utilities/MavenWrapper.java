--- conflicted
+++ resolved
@@ -151,7 +151,6 @@
         }
     }
 
-<<<<<<< HEAD
     private static String getResolvedWrapperVersion(MavenPomDownloader pomDownloader, GroupArtifact groupArtifact,
             List<MavenRepository> repositories, VersionComparator versionComparator, String exceptionMessage) throws MavenDownloadingException {
         return MavenMetadataWrapper.builder()
@@ -160,12 +159,8 @@
                 .build().max().orElseThrow(() -> new IllegalStateException(exceptionMessage));
     }
 
-    public String getPropertiesFormattedWrapperUrl() {
-        return wrapperUri.replaceAll("(?<!\\\\)://", "\\\\://");
-=======
     public String getWrapperUrl() {
         return wrapperUri;
->>>>>>> adb74aca
     }
 
     public String getDistributionUrl() {
