--- conflicted
+++ resolved
@@ -15,14 +15,8 @@
     // Caffeine 2.x works with Java 8, Caffeine 3.x is Java 11 only.
     implementation("com.github.ben-manes.caffeine:caffeine:2.+")
 
-<<<<<<< HEAD
-    implementation("org.antlr:antlr4:4.11.1")
+    implementation("org.antlr:antlr4-runtime:4.11.1")
     implementation("dev.failsafe:failsafe:latest.release")
-=======
-    implementation("org.antlr:antlr4-runtime:4.11.1")
-    // Use 1.7.0 due https://github.com/resilience4j/resilience4j/issues/1472, it has been resolved in Resilience4j 2.x, but that requires Java 17
-    implementation("io.github.resilience4j:resilience4j-retry:1.7.0")
->>>>>>> 946e6271
     implementation("com.fasterxml.jackson.dataformat:jackson-dataformat-xml")
     implementation("com.fasterxml.jackson.dataformat:jackson-dataformat-smile")
     implementation("com.fasterxml.jackson.module:jackson-module-jaxb-annotations")
