--- conflicted
+++ resolved
@@ -1136,7 +1136,7 @@
         );
     }
 
-<<<<<<< HEAD
+
     @Issue("https://github.com/openrewrite/rewrite/issues/2218")
     @Test
     void mergePropertiesWithExistingComments() {
@@ -1166,7 +1166,7 @@
                   currentCount: 3
               """
           )
-=======
+
     @Test
     void addLiteralStyleBlockAtRoot() {
         rewriteRun(
@@ -1314,7 +1314,6 @@
                     #!/bin/bash
                     echo "hello"
               """)
->>>>>>> 03ec2e47
         );
     }
 }