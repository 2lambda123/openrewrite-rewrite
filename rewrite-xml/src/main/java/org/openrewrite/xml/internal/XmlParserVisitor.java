--- conflicted
+++ resolved
@@ -51,12 +51,7 @@
     public Xml.Document visitDocument(XMLParser.DocumentContext ctx) {
         Xml.Document d = convert(ctx, (c, format) -> new Xml.Document(
                 randomId(),
-<<<<<<< HEAD
-                uri.toString(),
-=======
                 path,
-                emptyList(),
->>>>>>> f7f97f01
                 visitProlog(ctx.prolog()),
                 visitElement(ctx.element()),
                 format,
