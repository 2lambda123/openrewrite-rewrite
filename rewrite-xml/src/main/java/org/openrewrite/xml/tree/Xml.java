--- conflicted
+++ resolved
@@ -97,7 +97,6 @@
         @With
         String prefixUnsafe;
 
-<<<<<<< HEAD
         /**
          * @return a map of namespace prefixes (without the <code>xmlns</code> prefix) to URIs for this document.
          */
@@ -117,9 +116,7 @@
             return withRoot(root.withNamespaces(namespaces));
         }
 
-=======
-        @Override
->>>>>>> 41b5d9f8
+        @Override
         public Document withPrefix(String prefix) {
             return WithPrefix.onlyIfNotEqual(this, prefix);
         }
@@ -332,7 +329,6 @@
         @With
         String prefixUnsafe;
 
-<<<<<<< HEAD
         /**
          * @return a map of namespace prefixes (without the <code>xmlns</code> prefix) to URIs for this tag.
          */
@@ -413,9 +409,7 @@
                     beforeTagDelimiterPrefix);
         }
 
-=======
-        @Override
->>>>>>> 41b5d9f8
+        @Override
         public Tag withPrefix(String prefix) {
             return WithPrefix.onlyIfNotEqual(this, prefix);
         }
