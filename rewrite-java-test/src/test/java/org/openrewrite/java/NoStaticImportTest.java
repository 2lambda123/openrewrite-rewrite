--- conflicted
+++ resolved
@@ -57,11 +57,7 @@
           java(
             """
               package org.openrewrite.java;
-<<<<<<< HEAD
-              
-=======
                             
->>>>>>> 712b5d3d
               import static org.openrewrite.java.TestNoStaticImport.method0;
 
               public class TestNoStaticImport {
@@ -97,21 +93,23 @@
         public static final NoStaticImport NO_STATIC_IMPORT = new NoStaticImport("*..* *(..)");
 
         @Test
-<<<<<<< HEAD
-        void verifyInnerCallsAreNotUpdated() {
-            rewriteRun(
-              spec -> spec.recipe(NO_STATIC_IMPORT),
-              java("""
-                package org.openrewrite.java;
-
-                public class TestNoStaticImport {
-
-                    public static void method0() {
-                    }
-
-                    public static void method1() {
-                        method0();
-=======
+        void getClassCallsNotChanged() {
+            rewriteRun(
+              spec -> spec.recipe(NO_STATIC_IMPORT),
+              java("""
+                package org.openrewrite.java;
+
+                public class TestNoStaticImport {
+
+                  public void method(Object obj) {
+                    if (getClass() != obj.getClass()) {
+                    }
+                  }
+                }
+                """));
+        }
+
+        @Test
         void interfaceDefaultMethodNotUpdated() {
             rewriteRun(
               spec -> spec.recipe(NO_STATIC_IMPORT),
@@ -147,38 +145,26 @@
                 public class SomeWindow extends AbstractClass {
                     boolean bar() {
                         return foo();
->>>>>>> 712b5d3d
-                    }
-                }
-                """));
-        }
-
-        @Test
-<<<<<<< HEAD
-        void getClassCallsNotChanged() {
-=======
+                    }
+                }
+                """));
+        }
+
+        @Test
         void verifyInnerCallsAreNotUpdated() {
->>>>>>> 712b5d3d
-            rewriteRun(
-              spec -> spec.recipe(NO_STATIC_IMPORT),
-              java("""
-                package org.openrewrite.java;
-
-                public class TestNoStaticImport {
-
-<<<<<<< HEAD
-                  public void method(Object obj) {
-                    if (getClass() != obj.getClass()) {
-                    }
-                  }
-=======
+            rewriteRun(
+              spec -> spec.recipe(NO_STATIC_IMPORT),
+              java("""
+                package org.openrewrite.java;
+
+                public class TestNoStaticImport {
+
                     public static void method0() {
                     }
 
                     public static void method1() {
                         method0();
                     }
->>>>>>> 712b5d3d
                 }
                 """));
         }
@@ -289,47 +275,27 @@
               spec -> spec.recipe(NO_STATIC_IMPORT),
               java("""
                 package org.openrewrite.java;
-<<<<<<< HEAD
-                
+                                
                 import static org.openrewrite.test.Test.Nested.foo;
-                
-=======
-                                
-                import static org.openrewrite.test.Test.Nested.foo;
-                                
->>>>>>> 712b5d3d
+                                
                 public class Test {
                     public static void m() {
                         foo();
                     }
-<<<<<<< HEAD
-                
-=======
-                                
->>>>>>> 712b5d3d
+                                
                     public static class Nested {
                         public static void foo() {
                         }
                     }
                 }
-<<<<<<< HEAD
-                ""","""
-                package org.openrewrite.java;
-                
-=======
                 """, """
                 package org.openrewrite.java;
                                 
->>>>>>> 712b5d3d
                 public class Test {
                     public static void m() {
                         Nested.foo();
                     }
-<<<<<<< HEAD
-                
-=======
-                                
->>>>>>> 712b5d3d
+                                
                     public static class Nested {
                         public static void foo() {
                         }
