/*
 * Copyright 2020 the original author or authors.
 * <p>
 * Licensed under the Apache License, Version 2.0 (the "License");
 * you may not use this file except in compliance with the License.
 * You may obtain a copy of the License at
 * <p>
 * https://www.apache.org/licenses/LICENSE-2.0
 * <p>
 * Unless required by applicable law or agreed to in writing, software
 * distributed under the License is distributed on an "AS IS" BASIS,
 * WITHOUT WARRANTIES OR CONDITIONS OF ANY KIND, either express or implied.
 * See the License for the specific language governing permissions and
 * limitations under the License.
 */
package org.openrewrite.java;

import org.junit.jupiter.api.DisplayName;
import org.junit.jupiter.api.Test;
import org.openrewrite.*;
import org.openrewrite.internal.InMemoryLargeSourceSet;
import org.openrewrite.java.tree.*;
import org.openrewrite.test.RewriteTest;

import java.util.List;

import static org.assertj.core.api.Assertions.assertThat;
import static org.openrewrite.java.Assertions.java;
import static org.openrewrite.test.RewriteTest.toRecipe;

@SuppressWarnings({"ConstantConditions", "PatternVariableCanBeUsed", "UnnecessaryBoxing", "StatementWithEmptyBody", "UnusedAssignment"})
class JavaTemplateTest implements RewriteTest {

    @Issue("https://github.com/openrewrite/rewrite/issues/2090")
    @Test
    void assignmentWithinIfPredicate() {
        rewriteRun(
          spec -> spec.recipe(toRecipe(() -> new JavaIsoVisitor<>() {
              @Override
              public J.Assignment visitAssignment(J.Assignment assignment, ExecutionContext p) {
                  if ((assignment.getAssignment() instanceof J.Literal) &&
                      ((J.Literal) assignment.getAssignment()).getValue().equals(1)) {
                      return JavaTemplate.builder("value = 0")
                        .contextSensitive()
                        .doBeforeParseTemplate(System.out::println)
                        .build()
                        .apply(getCursor(), assignment.getCoordinates().replace());
                  }
                  return assignment;
              }
          })),
          java(
            """
              class A {
                  void foo() {
                      double value = 0;
                      if ((value = 1) == 0) {}
                  }
              }
              """,
            """
              class A {
                  void foo() {
                      double value = 0;
                      if ((value = 0) == 0) {}
                  }
              }
              """
          )
        );
    }

    @SuppressWarnings("InstantiationOfUtilityClass")
    @Issue("https://github.com/openrewrite/rewrite-logging-frameworks/issues/66")
    @Test
    void lambdaIsNewClass() {
        rewriteRun(
          spec -> spec.recipe(toRecipe(() -> new JavaIsoVisitor<>() {
              @Override
              public J.Assignment visitAssignment(J.Assignment assignment, ExecutionContext p) {
                  var a = assignment;
                  if (a.getAssignment() instanceof J.MethodInvocation) {
                      J.MethodInvocation mi = (J.MethodInvocation) a.getAssignment();
                      a = JavaTemplate.apply("1", getCursor(), mi.getCoordinates().replace());
                  }
                  return a;
              }
          })),
          java(
            """
              class T {
                  public T (int a, Runnable r, String s) { }
                  static void method() {
                      new T(1,() -> {
                          int i;
                          i = Integer.valueOf(1);
                      }, "hello" );
                  }
              }
              """,
            """
              class T {
                  public T (int a, Runnable r, String s) { }
                  static void method() {
                      new T(1,() -> {
                          int i;
                          i = 1;
                      }, "hello" );
                  }
              }
              """
          )
        );
    }

    @DocumentExample
    @SuppressWarnings({"RedundantOperationOnEmptyContainer"})
    @Test
    void replaceForEachControlVariableType() {
        rewriteRun(
          spec -> spec.recipe(toRecipe(() -> new JavaIsoVisitor<>() {
              @Override
              public J.VariableDeclarations visitVariableDeclarations(J.VariableDeclarations multiVariable, ExecutionContext p) {
                  var mv = super.visitVariableDeclarations(multiVariable, p);
                  if (mv.getVariables().get(0).getInitializer() == null && TypeUtils.isOfType(mv.getTypeExpression()
                    .getType(), JavaType.Primitive.String)) {
                      mv = JavaTemplate.apply("Object #{}", getCursor(),
                        multiVariable.getCoordinates().replace(),
                        multiVariable.getVariables().get(0).getSimpleName()
                      );
                  }
                  return mv;
              }
          })),
          java(
            """
              import java.util.ArrayList;
              class T {
                  void m() {
                      for (String s : new ArrayList<String>()) {}
                  }
              }
              """,
            """
              import java.util.ArrayList;
              class T {
                  void m() {
                      for (Object s : new ArrayList<String>()) {}
                  }
              }
              """
          )
        );
    }

    @Test
    void replaceForEachControlIterable() {
        rewriteRun(
          spec -> spec.recipe(toRecipe(() -> new JavaIsoVisitor<>() {
              @Override
              public J.ForEachLoop.Control visitForEachControl(J.ForEachLoop.Control control, ExecutionContext executionContext) {
                  control = super.visitForEachControl(control, executionContext);
                  Expression iterable = control.getIterable();
                  if (!TypeUtils.isOfClassType(iterable.getType(), "java.lang.String")) {
                      return control;
                  }
                  return JavaTemplate.apply("new Object[0]", getCursor(),
                    iterable.getCoordinates().replace());
              }
          })),
          java(
            """
              class T {
                  void m() {
                      for (Object o : new String[0]) {}
                  }
              }
              """,
            """
              class T {
                  void m() {
                      for (Object o : new Object[0]) {}
                  }
              }
              """
          )
        );
    }

    @Test
    void replaceBinaryExpression() {
        rewriteRun(
          spec -> spec.recipe(toRecipe(() -> new JavaIsoVisitor<>() {
              @Override
              public J.Binary visitBinary(J.Binary binary, ExecutionContext executionContext) {
                  binary = super.visitBinary(binary, executionContext);
                  if (binary.getLeft() instanceof J.Literal lit && lit.getValue().equals(42)) {
                      return JavaTemplate.apply("43", getCursor(), lit.getCoordinates().replace());
                  }
                  return binary;
              }
          })),
          java(
            """
              class T {
                  boolean m() {
                      return 42 == 0x2A;
                  }
              }
              """,
            """
              class T {
                  boolean m() {
                      return 43 == 0x2A;
                  }
              }
              """
          )
        );
    }

    @SuppressWarnings({"StatementWithEmptyBody", "RedundantOperationOnEmptyContainer"})
    @Test
    void replaceForEachControlIterator() {
        rewriteRun(
          spec -> spec.recipe(toRecipe(() -> new JavaVisitor<>() {
              @Override
              public J visitNewClass(J.NewClass newClass, ExecutionContext p) {
                  if (TypeUtils.isOfClassType(newClass.getType(), "java.util.ArrayList")) {
                      return JavaTemplate.builder("Collections.emptyList()")
                        .imports("java.util.Collections").build()
                        .apply(getCursor(), newClass.getCoordinates().replace());
                  }
                  return newClass;
              }
          })),
          java(
            """
              import java.util.ArrayList;
              import java.util.Collections;
              class T {
                  void m() {
                      for (String s : new ArrayList<String>()) {}
                  }
              }
              """,
            """
              import java.util.ArrayList;
              import java.util.Collections;
              class T {
                  void m() {
                      for (String s : Collections.emptyList()) {}
                  }
              }
              """
          )
        );
    }

    @Test
    @Issue("https://github.com/openrewrite/rewrite/issues/3102")
    @SuppressWarnings({"ResultOfMethodCallIgnored"})
    void expressionAsStatementWithoutTerminatingSemicolon() {
        // NOTE: I am not convinced that we really need to support this case. It is not valid Java.
        // But since this has been working up until now, I am leaving it in.
        rewriteRun(
          spec -> spec.recipe(toRecipe(() -> new JavaVisitor<>() {
              @Override
              public J visitClassDeclaration(J.ClassDeclaration classDecl, ExecutionContext ctx) {
                  if (classDecl.getBody().getStatements().size() > 1) {
                      return classDecl;
                  }
                  return JavaTemplate.builder("""
                      void m2() {
                      	  #{any()}
                      }
                      """
                    )
                    .build()
                    .apply(
                      getCursor(),
                      classDecl.getBody().getStatements().get(0).getCoordinates().after(),
                      ((J.MethodDeclaration) classDecl.getBody().getStatements().get(0)).getBody().getStatements().get(0)
                    );
              }
          })),
          java(
            """
              class T {
                  void m() {
                      hashCode();
                  }
              }
              """,
            """
              class T {
                  void m() {
                      hashCode();
                  }
                  
                  void m2() {
                      hashCode();
                  }
              }
              """
          )
        );
    }

    @Test
    @SuppressWarnings("ArraysAsListWithZeroOrOneArgument")
    void replaceAnonymousClassObject() {
        rewriteRun(
          spec -> spec.recipe(toRecipe(() -> new JavaVisitor<>() {
              @Override
              public J visitMethodInvocation(J.MethodInvocation method, ExecutionContext executionContext) {
                  if (method.getSimpleName().equals("asList")) {
                      maybeAddImport("java.util.Collections");
                      maybeRemoveImport("java.util.Arrays");

                      return JavaTemplate.builder("Collections.singletonList(#{any()})")
                        .imports("java.util.Collections")
                        .build()
                        .apply(getCursor(), method.getCoordinates().replace(), method.getArguments().get(0));
                  }
                  return method;
              }
          })),
          java(
            """
              import java.util.Arrays;

              class T {
                  void m() {
                      Object l = Arrays.asList(new java.util.HashMap<String, String>() {
                          void foo() {
                          }
                      });
                  }
              }
              """,
            """
              import java.util.Collections;

              class T {
                  void m() {
                      Object l = Collections.singletonList(new java.util.HashMap<String, String>() {
                          void foo() {
                          }
                      });
                  }
              }
              """
          )
        );
    }

    @Test
    @SuppressWarnings("ArraysAsListWithZeroOrOneArgument")
    void replaceGenericTypedObject() {
        rewriteRun(
          spec -> spec.recipe(toRecipe(() -> new JavaVisitor<>() {
              @Override
              public J visitMethodInvocation(J.MethodInvocation method, ExecutionContext executionContext) {
                  if (method.getSimpleName().equals("asList")) {
                      maybeAddImport("java.util.Collections");
                      maybeRemoveImport("java.util.Arrays");
                      return JavaTemplate.builder("Collections.singletonList(#{any()})")
                        .contextSensitive()
                        .imports("java.util.Collections")
                        .build()
                        .apply(getCursor(), method.getCoordinates().replace(), method.getArguments().get(0));
                  }
                  return method;
              }
          })).afterRecipe(run -> new JavaIsoVisitor<Integer>() {
              @Override
              public J.MethodInvocation visitMethodInvocation(J.MethodInvocation method, Integer integer) {
                  JavaType.Parameterized type = (JavaType.Parameterized) method.getType();
                  assertThat(type.getTypeParameters()).hasSize(1);
                  assertThat(type.getTypeParameters().get(0)).isInstanceOf(JavaType.GenericTypeVariable.class);
                  return method;
              }
          }.visit(run.getChangeset().getAllResults().get(0).getAfter(), 0)),
          java(
            """
              import java.util.Arrays;

              class T<T> {
                  void m(T o) {
                      Object l = Arrays.asList(o);
                  }
              }
              """,
            """
              import java.util.Collections;

              class T<T> {
                  void m(T o) {
                      Object l = Collections.singletonList(o);
                  }
              }
              """
          )
        );
    }

    @Test
    @SuppressWarnings("ArraysAsListWithZeroOrOneArgument")
    void replaceParameterizedTypeObject() {
        rewriteRun(
          spec -> spec.recipe(toRecipe(() -> new JavaVisitor<>() {
              @Override
              public J visitMethodInvocation(J.MethodInvocation method, ExecutionContext executionContext) {
                  if (method.getSimpleName().equals("asList")) {
                      maybeAddImport("java.util.Collections");
                      maybeRemoveImport("java.util.Arrays");
                      return JavaTemplate.builder("Collections.singletonList(#{any()})")
                        .contextSensitive()
                        .imports("java.util.Collections")
                        .build()
                        .apply(getCursor(), method.getCoordinates().replace(), method.getArguments().get(0));
                  }
                  return method;
              }
          })).afterRecipe(run -> new JavaIsoVisitor<Integer>() {
              @Override
              public J.MethodInvocation visitMethodInvocation(J.MethodInvocation method, Integer integer) {
                  JavaType.Parameterized type = (JavaType.Parameterized) method.getType();
                  assertThat(type.getTypeParameters()).hasSize(1);
                  assertThat(type.getTypeParameters().get(0)).isInstanceOf(JavaType.Parameterized.class);
                  assertThat(((JavaType.Parameterized) type.getTypeParameters().get(0)).getTypeParameters()
                    .get(0)).isInstanceOf(JavaType.GenericTypeVariable.class);
                  return method;
              }
          }.visit(run.getChangeset().getAllResults().get(0).getAfter(), 0)),
          java(
            """
              import java.util.Arrays;
              import java.util.Collection;

              class T<T> {
                  void m(Collection<T> o) {
                      Object l = Arrays.asList(o);
                  }
              }
              """,
            """
              import java.util.Collection;
              import java.util.Collections;

              class T<T> {
                  void m(Collection<T> o) {
                      Object l = Collections.singletonList(o);
                  }
              }
              """
          )
        );
    }

    @SuppressWarnings("LoopConditionNotUpdatedInsideLoop")
    @Test
    void templatingWhileLoopCondition() {
        rewriteRun(
          spec -> spec.recipe(toRecipe(() -> new JavaVisitor<>() {
              @Override
              public J visitBinary(J.Binary binary, ExecutionContext p) {
                  if (binary.getLeft() instanceof J.MethodInvocation) {
                      J.MethodInvocation mi = (J.MethodInvocation) binary.getLeft();
                      return JavaTemplate.builder("!#{any(java.util.List)}.isEmpty()")
                        .build()
                        .apply(getCursor(), mi.getCoordinates().replace(), mi.getSelect());
                  } else if (binary.getLeft() instanceof J.Unary) {
                      return binary.getLeft();
                  }
                  return binary;
              }
          })).expectedCyclesThatMakeChanges(2),
          java(
            """
              import java.util.List;
              class T {
                  void m(List<?> l) {
                      while (l.size() != 0) {}
                  }
              }
              """,
            """
              import java.util.List;
              class T {
                  void m(List<?> l) {
                      while (!l.isEmpty()) {}
                  }
              }
              """
          )
        );
    }

    @SuppressWarnings({"BigDecimalLegacyMethod", "deprecation"})
    @Test
    void javaTemplateControlsSemiColons() {
        rewriteRun(
          spec -> spec.recipe(toRecipe(() -> new JavaVisitor<>() {
              final MethodMatcher bigDecimalSetScale = new MethodMatcher("java.math.BigDecimal setScale(int, int)");
              final JavaTemplate twoArgScale = JavaTemplate.builder("#{any(int)}, #{}").contextSensitive()
                .imports("java.math.RoundingMode").build();

              @Override
              public J visitMethodInvocation(J.MethodInvocation method, ExecutionContext p) {
                  J.MethodInvocation mi = (J.MethodInvocation) super.visitMethodInvocation(method, p);
                  if (bigDecimalSetScale.matches(mi)) {
                      mi = twoArgScale.apply(updateCursor(mi), mi.getCoordinates().replaceArguments(),
                        mi.getArguments().get(0), "RoundingMode.HALF_UP");
                  }
                  return mi;
              }
          })),
          java(
            """
              import java.math.BigDecimal;
              import java.math.RoundingMode;

              class A {
                  void m() {
                      StringBuilder sb = new StringBuilder();
                      sb.append((new BigDecimal(0).setScale(1, BigDecimal.ROUND_HALF_UP).doubleValue())).append("|");
                  }
              }
              """,
            """
              import java.math.BigDecimal;
              import java.math.RoundingMode;

              class A {
                  void m() {
                      StringBuilder sb = new StringBuilder();
                      sb.append((new BigDecimal(0).setScale(1, RoundingMode.HALF_UP).doubleValue())).append("|");
                  }
              }
              """
          )
        );
    }

    @SuppressWarnings({"UnaryPlus", "UnusedAssignment"})
    @Test
    void replaceExpressionWithAnotherExpression() {
        rewriteRun(
          spec -> spec.recipe(toRecipe(() -> new JavaVisitor<>() {
              @Override
              public J visitUnary(J.Unary unary, ExecutionContext p) {
                  return JavaTemplate.builder("#{any()}++")
                    .contextSensitive()
                    .build().apply(
                      getCursor(),
                      unary.getCoordinates().replace(),
                      unary.getExpression()
                    );
              }
          })).expectedCyclesThatMakeChanges(1).cycles(1),
          java(
            """
              class Test {
                  void test(int i) {
                      int n = +i;
                  }
              }
              """,
            """
              class Test {
                  void test(int i) {
                      int n = i++;
                  }
              }
              """
          )
        );
    }

    @Test
    @Issue("https://github.com/openrewrite/rewrite/issues/2540")
    void replaceMemberReference() {
        rewriteRun(
          spec -> spec.recipe(toRecipe(() -> new JavaVisitor<>() {
              @Override
              public J visitMemberReference(J.MemberReference memberRef, ExecutionContext executionContext) {
                  return JavaTemplate.builder("() -> new ArrayList<>(1)")
                    .contextSensitive()
                    .imports("java.util.ArrayList")
                    .build()
                    .apply(getCursor(), memberRef.getCoordinates().replace());
              }
          })).expectedCyclesThatMakeChanges(1).cycles(1),
          java(
            """
              import java.util.ArrayList;
              import java.util.function.Supplier;
              class Test {
                  void consumer(Supplier<?> supplier) {}
                  void test(int i) {
                      consumer(ArrayList::new);
                  }
              }
              """,
            """
              import java.util.ArrayList;
              import java.util.function.Supplier;
              class Test {
                  void consumer(Supplier<?> supplier) {}
                  void test(int i) {
                      consumer(() -> new ArrayList<>(1));
                  }
              }
              """
          )
        );
    }

    @Issue("https://github.com/openrewrite/rewrite/issues/1796")
    @Test
    void replaceFieldAccessWithMethodInvocation() {
        rewriteRun(
          spec -> spec.recipe(toRecipe(() -> new JavaVisitor<>() {
              @Override
              public J visitMethodDeclaration(J.MethodDeclaration method, ExecutionContext p) {
                  return method.withBody((J.Block) visit(method.getBody(), p));
              }

              @Override
              public J visitFieldAccess(J.FieldAccess fa, ExecutionContext p) {
                  if (fa.getSimpleName().equals("f")) {
                      return JavaTemplate.apply("#{any(java.io.File)}.getCanonicalFile().toPath()",
                        getCursor(), fa.getCoordinates().replace(), fa);
                  } else {
                      return fa;
                  }
              }
          })).expectedCyclesThatMakeChanges(1).cycles(1),
          java(
            """
              import java.io.File;
              class Test {
                  File f;
                  void test() {
                      System.out.println(this.f);
                  }
              }
              """,
            """
              import java.io.File;
              class Test {
                  File f;
                  void test() {
                      System.out.println(this.f.getCanonicalFile().toPath());
                  }
              }
              """
          )
        );
    }

    @Issue("https://github.com/openrewrite/rewrite/issues/1092")
    @Test
    void methodInvocationReplacementHasContextAboutLocalVariables() {
        rewriteRun(
          spec -> spec.recipe(toRecipe(() -> new JavaIsoVisitor<>() {
              @Override
              public J.MethodInvocation visitMethodInvocation(J.MethodInvocation method, ExecutionContext ctx) {
                  if (method.getSimpleName().equals("clear")) {
                      return JavaTemplate.builder("words.add(\"jon\");")
                        .contextSensitive()
                        .build()
                        .apply(getCursor(), method.getCoordinates().replace());
                  }
                  return method;
              }
          })),
          java(
            """
              import java.util.List;
              class Test {
                  List<String> words;
                  void test() {
                      words.clear();
                  }
              }
              """,
            """
              import java.util.List;
              class Test {
                  List<String> words;
                  void test() {
                      words.add("jon");
                  }
              }
              """
          )
        );
    }

    @Test
    void innerEnumWithStaticMethod() {
        rewriteRun(
          spec -> spec.recipe(toRecipe(() -> new JavaVisitor<>() {
              @Override
              public J visitNewClass(J.NewClass newClass, ExecutionContext p) {
                  if (newClass.getArguments().get(0) instanceof J.Empty) {
                      return newClass;
                  }
                  return JavaTemplate.builder("new A()")
                    .contextSensitive()
                    .build()
                    .apply(getCursor(), newClass.getCoordinates().replace());
              }
          })),
          java(
            """
              class A {
                  public enum Type {
                      One;
                            
                      public Type(String t) {
                      }
                            
                      String t;
                            
                      public static Type fromType(String type) {
                          return null;
                      }
                  }
                            
                  public A(Type type) {}
                  public A() {}
                            
                  public void method(Type type) {
                      new A(type);
                  }
              }
              """,
            """
              class A {
                  public enum Type {
                      One;
                            
                      public Type(String t) {
                      }
                            
                      String t;
                            
                      public static Type fromType(String type) {
                          return null;
                      }
                  }
                            
                  public A(Type type) {}
                  public A() {}
                            
                  public void method(Type type) {
                      new A();
                  }
              }
              """
          )
        );
    }

    @Test
    @Issue("https://github.com/openrewrite/rewrite/issues/2375")
    void arrayInitializer() {
        rewriteRun(
          spec -> spec.recipe(toRecipe(() -> new JavaIsoVisitor<>() {
              final MethodMatcher mm = new MethodMatcher("abc.ArrayHelper of(..)");

              @Override
              public J.MethodInvocation visitMethodInvocation(J.MethodInvocation method, ExecutionContext p) {
                  if (mm.matches(method)) {
                      return JavaTemplate.builder("Arrays.asList(#{any(java.lang.Integer)}, #{any(java.lang.Integer)}, #{any(java.lang.Integer)})")
                        .imports("java.util.Arrays")
                        .build()
                        .apply(getCursor(), method.getCoordinates().replace(), method.getArguments().get(0),
                          method.getArguments().get(1), method.getArguments().get(2));
                  }
                  return method;
              }
          })),
          java(
            """
              package abc;

              public class ArrayHelper {
                  public static Object[] of(Object... objects){ return null;}
              }
              """
          ),
          java(
            """
              import abc.ArrayHelper;
              import java.util.Arrays;

              class A {
                  Object[] o = new Object[] {
                      ArrayHelper.of(1, 2, 3)
                  };
              }
              """,
            """
              import abc.ArrayHelper;
              import java.util.Arrays;

              class A {
                  Object[] o = new Object[] {
                          Arrays.asList(1, 2, 3)
                  };
              }
              """
          )
        );
    }

    @SuppressWarnings("ALL")
    @Test
    @Issue("https://github.com/openrewrite/rewrite/issues/2375")
    void multiDimensionalArrayInitializer() {
        rewriteRun(
          spec -> spec.recipe(toRecipe(() -> new JavaVisitor<>() {
              final MethodMatcher mm = new MethodMatcher("java.util.stream.IntStream sum()");

              @Override
              public J visitNewClass(J.NewClass newClass, ExecutionContext p) {
                  J.NewClass nc = (J.NewClass) super.visitNewClass(newClass, p);
                  return JavaTemplate.apply("Integer.valueOf(#{any(java.lang.Integer)}",
                    getCursor(), nc.getCoordinates().replace(), nc.getArguments().get(0));
              }
          })),
          java(
            """
              class A {
                  Integer[][] num2 = new Integer[][]{ {new Integer(1), new Integer(2)}, {new Integer(1), new Integer(2)} };
              }
              """,
            """
              class A {
                  Integer[][] num2 = new Integer[][]{ {Integer.valueOf(1), Integer.valueOf(2)}, {Integer.valueOf(1), Integer.valueOf(2)} };
              }
              """
          )
        );
    }

    @Issue("https://github.com/openrewrite/rewrite/issues/2486")
    @Test
    void dontDropTheAssert() {
        rewriteRun(
          spec -> spec.recipe(toRecipe(() -> new JavaVisitor<>() {
              @Override
              public J visitBinary(J.Binary binary, ExecutionContext p) {
                  J isEmpty = JavaTemplate.apply("!#{any(java.util.Collection)}.isEmpty()", getCursor(),
                    binary.getCoordinates().replace(), ((J.MethodInvocation) binary.getLeft()).getSelect());
                  return isEmpty.withPrefix(binary.getPrefix());
              }
          })),
          java(
            """
              import java.util.Collection;

              class Test {
                  void doSomething(Collection<Object> c) {
                      assert c.size() > 0;
                  }
              }
              """,
            """
              import java.util.Collection;

              class Test {
                  void doSomething(Collection<Object> c) {
                      assert !c.isEmpty();
                  }
              }
              """
          )
        );
    }

    @Test
    void nestedEnums() {
        rewriteRun(
          spec -> spec.recipe(toRecipe(() -> new JavaVisitor<>() {
              @Override
              public J visitBinary(J.Binary binary, ExecutionContext p) {
                  return JavaTemplate.builder("\"ab\"").contextSensitive().build()
                    .apply(getCursor(), binary.getCoordinates().replace());
              }
          })),
          java(
            """
              enum Outer {
                  A, B;

                  enum Inner {
                      C, D
                  }

                  private final String s;

                  Outer() {
                      s = "a" + "b";
                  }
              }
              """,
            """
              enum Outer {
                  A, B;

                  enum Inner {
                      C, D
                  }

                  private final String s;

                  Outer() {
                      s = "ab";
                  }
              }
              """
          )
        );
    }

    @Test
    void firstClassMember() {
        rewriteRun(
          spec -> spec.recipe(toRecipe(() -> new JavaVisitor<>() {
              @Override
              public J visitBlock(J.Block block, ExecutionContext ctx) {
                  if (block.getStatements().size() == 1) {
                      return JavaTemplate.builder("String x = s;")
                        .contextSensitive()
                        .build()
                        .apply(getCursor(), block.getCoordinates().firstStatement());
                  }
                  return super.visitBlock(block, ctx);
              }
          })),
          java(
            """
              class T {
                  String s = "s";
              }
              """,
            """
              class T {
                  String x = s;
                  String s = "s";
              }
              """
          )
        );
    }

    @Test
    void lastClassMember() {
        rewriteRun(
          spec -> spec.recipe(toRecipe(() -> new JavaVisitor<>() {
              @Override
              public J visitBlock(J.Block block, ExecutionContext ctx) {
                  if (block.getStatements().size() == 1) {
                      return JavaTemplate.builder("String x = s;")
                        .contextSensitive()
                        .build()
                        .apply(getCursor(), block.getStatements().get(0).getCoordinates().after());
                  }
                  return super.visitBlock(block, ctx);
              }
          })),
          java(
            """
              class T {
                  String s = "s";
              }
              """,
            """
              class T {
                  String s = "s";
                  String x = s;
              }
              """
          )
        );
    }

    @SuppressWarnings("ResultOfMethodCallIgnored")
    @Test
    void addStatementInIfBlock() {
        rewriteRun(
          spec -> spec.recipe(toRecipe(() -> new JavaIsoVisitor<>() {
              final MethodMatcher lowerCaseMatcher = new MethodMatcher("java.lang.String toLowerCase()");

              @Override
              public J.Block visitBlock(J.Block block, ExecutionContext ctx) {
                  J.Block newBlock = super.visitBlock(block, ctx);
                  if (newBlock.getStatements().stream().noneMatch(J.VariableDeclarations.class::isInstance)) {
                      return newBlock;
                  }
                  for (Statement statement : newBlock.getStatements()) {
                      if (statement instanceof J.MethodInvocation && lowerCaseMatcher.matches((J.MethodInvocation) statement)) {
                          return newBlock;
                      }
                  }
                  Statement lastStatement = newBlock.getStatements().get(newBlock.getStatements().size() - 1);
                  String code = "s.toLowerCase();";
                  return JavaTemplate
                    .builder(code)
                    .contextSensitive()
                    .javaParser(JavaParser.fromJavaVersion())
                    .build()
                    .apply(new Cursor(getCursor().getParent(), newBlock), lastStatement.getCoordinates().before());
              }
          })),
          java(
            """
              class Test {
                  void test() {
                      if (true) {
                          String s = "Hello world!";
                          System.out.println(s);
                      }
                  }
              }
              """,
            """
              class Test {
                  void test() {
                      if (true) {
                          String s = "Hello world!";
                          s.toLowerCase();
                          System.out.println(s);
                      }
                  }
              }
              """
          )
        );
    }

    @Test
<<<<<<< HEAD
    @Issue("https://github.com/openrewrite/rewrite/issues/3571")
    @DisplayName("JavaTemplate should create a new instance with new id")
    void javaTemplateShouldCreateANewInstanceWithNewId() {

        RecipeRun run = new Recipe() {

            @Override
            public String getDisplayName() {
                return null;
            }

            @Override
            public String getDescription() {
                return null;
            }

            @Override
            public TreeVisitor<?, ExecutionContext> getVisitor() {
                return new JavaIsoVisitor<>() {
                    @Override
                    public J.ClassDeclaration visitClassDeclaration(J.ClassDeclaration classDecl, ExecutionContext executionContext) {
                        JavaTemplate javaTemplate = JavaTemplate.builder("@Deprecated").javaParser(JavaParser.fromJavaVersion()).build();
                        return javaTemplate.apply(getCursor(), classDecl.getCoordinates().addAnnotation((o1, o2) -> o1.getSimpleName().compareTo(o1.getSimpleName())));
                    }
                };
            }
        }.run(new InMemoryLargeSourceSet(JavaParser.fromJavaVersion().build().parse("public class AClass {}").toList()), new InMemoryExecutionContext(t -> {
            throw new RuntimeException(t);
        }));

        Result result = run.getChangeset().getAllResults().get(0);
        J.ClassDeclaration classBefore = ((J.CompilationUnit) result.getBefore()).getClasses().get(0);
        J.ClassDeclaration classAfter = ((J.CompilationUnit) result.getAfter()).getClasses().get(0);

        assertThat(classBefore).isNotSameAs( classAfter);
        assertThat(classBefore.getId()).isNotEqualTo( classAfter.getId());
    }

=======
    void replaceMethodCallWithGenericParameterWithUnknownType() {
        rewriteRun(
          spec -> spec.parser(JavaParser.fromJavaVersion().classpath("junit-jupiter-api"))
            .recipe(toRecipe(() -> new JavaIsoVisitor<>() {
                private final JavaParser.Builder<?, ?> assertionsParser = JavaParser.fromJavaVersion()
                  .classpath("assertj-core");

                private static final MethodMatcher JUNIT_ASSERT_EQUALS = new MethodMatcher("org.junit.jupiter.api.Assertions assertEquals(..)");

                @Override
                public J.MethodInvocation visitMethodInvocation(J.MethodInvocation method, ExecutionContext ctx) {
                    if (!JUNIT_ASSERT_EQUALS.matches(method)) {
                        return method;
                    }

                    List<Expression> args = method.getArguments();
                    Expression expected = args.get(0);
                    Expression actual = args.get(1);

                    maybeAddImport("org.assertj.core.api.Assertions", "assertThat");
                    maybeRemoveImport("org.junit.jupiter.api.Assertions");

                    if (args.size() == 2) {
                        return JavaTemplate.builder("assertThat(#{any()}).isEqualTo(#{any()});")
                          .staticImports("org.assertj.core.api.Assertions.assertThat")
                          .javaParser(assertionsParser)
                          .build()
                          .apply(getCursor(), method.getCoordinates().replace(), actual, expected);
                    } else {
                        return super.visitMethodInvocation(method, ctx);
                    }
                }
            })),
          java(
            """
              import java.util.Map;
              import org.junit.jupiter.api.Assertions;
              
              class T {
                  void m(String one, Map<String, ?> map) {
                      Assertions.assertEquals(one, map.get("one"));
                  }
              }
              """,
            """
              import java.util.Map;
              
              import static org.assertj.core.api.Assertions.assertThat;
              
              class T {
                  void m(String one, Map<String, ?> map) {
                      assertThat(map.get("one")).isEqualTo(one);
                  }
              }
              """
          )
        );
    }

    @Test
    void replaceCallWithUnknownGenericReturnValue() {
        rewriteRun(
          spec -> spec.recipe(toRecipe(() -> new JavaIsoVisitor<>() {
              private static final MethodMatcher OBJECTS_EQUALS = new MethodMatcher("java.util.Objects equals(..)");

              @Override
              public J.MethodInvocation visitMethodInvocation(J.MethodInvocation method, ExecutionContext ctx) {
                  if (!OBJECTS_EQUALS.matches(method)) {
                      return method;
                  }

                  List<Expression> args = method.getArguments();
                  Expression expected = args.get(0);
                  Expression actual = args.get(1);

                  maybeAddImport("java.util.Objects", "requireNonNull");

                  if (args.size() == 2) {
                      return JavaTemplate.builder("requireNonNull(#{any()}).equals(#{any()});")
                        .staticImports("java.util.Objects.requireNonNull")
                        .javaParser(JavaParser.fromJavaVersion())
                        .build()
                        .apply(getCursor(), method.getCoordinates().replace(), actual, expected);
                  } else {
                      return super.visitMethodInvocation(method, ctx);
                  }
              }
          })),
          java(
            """
              import java.util.Objects;
              import java.util.Map;
              import java.util.HashMap;
              
              class T {
              	void m() {
              		Map<String, ?> map = new HashMap<>();
              		Objects.equals("", map.get("one"));
              	}
              }
              """,
            """
              import java.util.Objects;
              import java.util.Map;
              
              import static java.util.Objects.requireNonNull;
              import java.util.HashMap;
              
              class T {
              	void m() {
              		Map<String, ?> map = new HashMap<>();
                      requireNonNull(map.get("one")).equals("");
              	}
              }
              """
          )
        );
    }

    @Test
    void changeFieldToMethod() {
        rewriteRun(
          spec -> spec.recipe(toRecipe(() -> new JavaVisitor<>() {
              @Override
              public J visitVariableDeclarations(J.VariableDeclarations multiVariable, ExecutionContext ctx) {
                  J.VariableDeclarations vd = (J.VariableDeclarations) super.visitVariableDeclarations(multiVariable, ctx);
                  if (vd.getVariables().size() == 1 || vd.getVariables().get(0).getSimpleName().equals("a")) {
                      return JavaTemplate.apply("String a();", getCursor(), vd.getCoordinates().replace());
                  }
                  return vd;
              }
          })),
          java(
            """
              interface Test {
              
                  String a;
              }
              """,
            """
              interface Test {
              
                  String a();
              }
              """
          )
        );
    }
>>>>>>> eccdbd4e
}<|MERGE_RESOLUTION|>--- conflicted
+++ resolved
@@ -1046,7 +1046,6 @@
     }
 
     @Test
-<<<<<<< HEAD
     @Issue("https://github.com/openrewrite/rewrite/issues/3571")
     @DisplayName("JavaTemplate should create a new instance with new id")
     void javaTemplateShouldCreateANewInstanceWithNewId() {
@@ -1085,7 +1084,7 @@
         assertThat(classBefore.getId()).isNotEqualTo( classAfter.getId());
     }
 
-=======
+    @Test
     void replaceMethodCallWithGenericParameterWithUnknownType() {
         rewriteRun(
           spec -> spec.parser(JavaParser.fromJavaVersion().classpath("junit-jupiter-api"))
@@ -1234,5 +1233,4 @@
           )
         );
     }
->>>>>>> eccdbd4e
 }