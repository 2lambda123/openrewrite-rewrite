/*
 * Copyright 2021 the original author or authors.
 * <p>
 * Licensed under the Apache License, Version 2.0 (the "License");
 * you may not use this file except in compliance with the License.
 * You may obtain a copy of the License at
 * <p>
 * https://www.apache.org/licenses/LICENSE-2.0
 * <p>
 * Unless required by applicable law or agreed to in writing, software
 * distributed under the License is distributed on an "AS IS" BASIS,
 * WITHOUT WARRANTIES OR CONDITIONS OF ANY KIND, either express or implied.
 * See the License for the specific language governing permissions and
 * limitations under the License.
 */
package org.openrewrite.java.cleanup;

import org.junit.jupiter.api.Nested;
import org.junit.jupiter.api.Test;
import org.openrewrite.test.RecipeSpec;
import org.openrewrite.test.RewriteTest;

import static org.openrewrite.java.Assertions.java;
import static org.openrewrite.java.Assertions.version;

@SuppressWarnings({"rawtypes", "unchecked", "RedundantCast", "DataFlowIssue", "ConstantValue", "CastCanBeRemovedNarrowingVariableType", "ClassInitializerMayBeStatic"})
class InstanceOfPatternMatchTest implements RewriteTest {

    @Override
    public void defaults(RecipeSpec spec) {
        spec.recipe(new InstanceOfPatternMatch());
    }

    @Nested
    class If {

        @Nested
        class Positive {

            @Test
            void ifConditionWithoutPattern() {
                rewriteRun(
                  version(
                    java(
                      """
                        public class A {
                            void test(Object o) {
                                Object s = 1;
                                if (o instanceof String && ((String) (o)).length() > 0) {
                                    if (((String) o).length() > 1) {
                                        System.out.println(o);
                                    }
                                }
                            }
                        }
                        """,
                      """
                        public class A {
                            void test(Object o) {
                                Object s = 1;
                                if (o instanceof String s1 && ((String) (o)).length() > 0) {
                                    if (s1.length() > 1) {
                                        System.out.println(o);
                                    }
                                }
                            }
                        }
                        """
                    ), 17
                  )
                );
            }

            @Test
            void multipleCasts() {
                rewriteRun(
                  version(
                    java(
                      """
                        public class A {
                            void test(Object o, Object o2) {
                                Object s = 1;
                                if (o instanceof String && o2 instanceof Integer) {
                                    System.out.println((String) o);
                                    System.out.println((Integer) o2);
                                }
                            }
                        }
                        """,
                      """
                        public class A {
                            void test(Object o, Object o2) {
                                Object s = 1;
                                if (o instanceof String s1 && o2 instanceof Integer i) {
                                    System.out.println(s1);
                                    System.out.println(i);
                                }
                            }
                        }
                        """
                    ), 17
                  )
                );
            }
        }

        @Nested
        class Negative {

            @Test
            void expressionWithSideEffects() {
                rewriteRun(
                  version(
                    java(
                      """
                        public class A {
                            void test(Object o) {
                                Object s = 1;
                                if (convert(o) instanceof String && ((String) convert(o)).length() > 0) {
                                    if (((String) convert(o)).length() > 1) {
                                        System.out.println(o);
                                    }
                                }
                            }
                            Object convert(Object o) {
                                return o;
                            }
                        }
                        """
                    ), 17
                  )
                );
            }

            @Test
            void noTypeCast() {
                rewriteRun(
                  version(
                    java(
                      """
                        public class A {
                            void test(Object o) {
                                if (o instanceof String) {
                                    System.out.println(s);
                                }
                            }
                        }
                         """
                    ), 17)
                );
            }

            @Test
            void typeCastInElse() {
                rewriteRun(
                  version(
                    java(
                      """
                        public class A {
                            void test(Object o) {
                                if (o instanceof String) {
                                    System.out.println(s);
                                } else {
                                    System.out.println((String) s);
                                }
                            }
                        }
                         """
                    ), 17)
                );
            }

            @Test
            void ifConditionWithPattern() {
                rewriteRun(
                  version(
                    java(
                      """
                        public class A {
                            void test(Object o) {
                                if (o instanceof String s && s.length() > 0) {
                                    System.out.println(s);
                                }
                            }
                        }
                         """
                    ), 17)
                );
            }

            @Test
            void orOperationInIfCondition() {
                rewriteRun(
                  version(
                    java(
                      """
                        public class A {
                            void test(Object o) {
                                if (o instanceof String || ((String) o).length() > 0) {
                                    if (((String) o).length() > 1) {
                                        System.out.println(o);
                                    }
                                }
                            }
                        }
                        """
                    ), 17
                  )
                );
            }
        }
    }

    @Nested
    class Ternary {

        @Nested
        class Positive {

            @Test
            void typeCastInTrue() {
                rewriteRun(
                  version(
                    java(
                      """
                        public class A {
                            String test(Object o) {
                                return o instanceof String ? ((String) o).substring(1) : o.toString();
                            }
                        }
                        """,
                      """
                        public class A {
                            String test(Object o) {
                                return o instanceof String s ? s.substring(1) : o.toString();
                            }
                        }
                        """
                    ), 17
                  )
                );
            }

            @Test
            void initBlocks() {
                rewriteRun(
                  version(
                    java(
                      """
                        public class A {
                            static {
                                Object o = null;
                                String s = o instanceof String ? ((String) o).substring(1) : String.valueOf(o);
                            }
                            {
                                Object o = null;
                                String s = o instanceof String ? ((String) o).substring(1) : String.valueOf(o);
                            }
                        }
                        """,
                      """
                        public class A {
                            static {
                                Object o = null;
                                String s = o instanceof String s1 ? s1.substring(1) : String.valueOf(o);
                            }
                            {
                                Object o = null;
                                String s = o instanceof String s1 ? s1.substring(1) : String.valueOf(o);
                            }
                        }
                        """
                    ), 17
                  )
                );
            }
        }

        @Nested
        class Negative {

            @Test
            void typeCastInFalse() {
                rewriteRun(
                  version(
                    java(
                      """
                        public class A {
                            String test(Object o) {
                                return o instanceof String ? o.toString() : ((String) o).substring(1);
                            }
                        }
                        """
                    ), 17
                  )
                );
            }
        }
    }

    @Nested
    class Binary {

        @Nested
        class Positive {

            @Test
            void onlyReplacementsBeforeOrOperator() {
                rewriteRun(
                  version(
                    java(
                      """
                        public class A {
                            boolean test(Object o) {
                                return o instanceof String && ((String) o).length() > 1 || ((String) o).length() > 2;
                            }
                        }
                        """,
                      """
                        public class A {
                            boolean test(Object o) {
                                return o instanceof String s && s.length() > 1 || ((String) o).length() > 2;
                            }
                        }
                        """
                    ), 17
                  )
                );
            }
        }

        @Nested
        class Negative {

            @Test
            void methodCallBreaksFlowScope() {
                rewriteRun(
                  version(
                    java(
                      """
                        public class A {
                            boolean m(Object o) {
                                return test(o instanceof String) && ((String) o).length() > 1;
                            }
                            boolean test(boolean b) {
                                return b;
                            }
                        }
                        """
                    ), 17
                  )
                );
            }
        }
    }

    @Nested
    class Arrays {

        @Nested
        class Positive {

            @Test
            void string() {
                rewriteRun(
                  version(
                    java(
                      """
                        public class A {
                            boolean test(Object o) {
                                return o instanceof String[] && ((java.lang.String[]) o).length > 1 || ((String[]) o).length > 2;
                            }
                        }
                        """,
                      """
                        public class A {
                            boolean test(Object o) {
                                return o instanceof String[] ss && ss.length > 1 || ((String[]) o).length > 2;
                            }
                        }
                        """
                    ), 17
                  )
                );
            }

            @Test
            void primitive() {
                rewriteRun(
                  version(
                    java(
                      """
                        public class A {
                            boolean test(Object o) {
                                return o instanceof int[] && ((int[]) o).length > 1 || ((int[]) o).length > 2;
                            }
                        }
                        """,
                      """
                        public class A {
                            boolean test(Object o) {
                                return o instanceof int[] is && is.length > 1 || ((int[]) o).length > 2;
                            }
                        }
                        """
                    ), 17
                  )
                );
            }

            @Test
            void multiDimensional() {
                rewriteRun(
                  version(
                    java(
                      """
                        public class A {
                            boolean test(Object o) {
                                return o instanceof int[][] && ((int[][]) o).length > 1 || ((int[][]) o).length > 2;
                            }
                        }
                        """,
                      """
                        public class A {
                            boolean test(Object o) {
                                return o instanceof int[][] is && is.length > 1 || ((int[][]) o).length > 2;
                            }
                        }
                        """
                    ), 17
                  )
                );
            }
        }

        @Nested
        class Negative {

            @Test
            void dimensionalMismatch() {
                rewriteRun(
                  version(
                    java(
                      """
                        public class A {
                            boolean test(Object o) {
                                return o instanceof int[][] && ((int[]) o).length > 1;
                            }
                        }
                        """
                    ), 17
                  )
                );
            }
        }
    }

    @Nested
<<<<<<< HEAD
    class Generics {
        @Nested
        class Positive {
            @Test
            void rawInstanceOfAndWildcardParameterizedCast() {
                rewriteRun(
                  version(
                    java(
                        """
                        import java.util.List;
                        public class A {
                            Object test(Object o) {
                                return o instanceof List ? ((List<?>) o).get(0) : o.toString();
                            }
                        }
                        """,
                        """
                        import java.util.List;
                        public class A {
                            Object test(Object o) {
                                return o instanceof List l ? l.get(0) : o.toString();
                            }
                        }
                        """
                    ), 17)
                );
            }
            @Test
            void rawInstanceOfAndObjectParameterizedCast() {
              rewriteRun(
                version(
                  java(
                    """
                      import java.util.List;
                      public class A {
                          Object test(Object o) {
                              return o instanceof List ? ((List<Object>) o).get(0) : o.toString();
                          }
                      }
                      """,
                    """
                      import java.util.List;
                      public class A {
                          Object test(Object o) {
                              return o instanceof List l ? l.get(0) : o.toString();
                          }
                      }
                      """
                  ), 17)
              );
            }
        }
        @Nested
        class Negative {
            @Test
            void rawInstanceOfAndParameterizedCast() {
                rewriteRun(
                  version(
                    java(
                      """
                        import java.util.List;
                        public class A {
                            String test(Object o) {
                                return o instanceof List ? ((List<String>) o).get(0) : o.toString();
=======
    class Various {
        @Nested
        class Positive {
            @Test
            void unaryWithoutSideEffects() {
                rewriteRun(
                  version(
                    java(
                      """
                        public class A {
                            String test(Object o) {
                                return ((Object) ("1" + ~1)) instanceof String ? ((String) ((Object) ("1" + ~1))).substring(1) : o.toString();
                            }
                        }
                        """,
                      """
                        public class A {
                            String test(Object o) {
                                return ((Object) ("1" + ~1)) instanceof String s ? s.substring(1) : o.toString();
>>>>>>> 55ebcc5a
                            }
                        }
                        """
                    ), 17
                  )
                );
            }
        }
    }
<<<<<<< HEAD

=======
>>>>>>> 55ebcc5a
}<|MERGE_RESOLUTION|>--- conflicted
+++ resolved
@@ -456,7 +456,6 @@
     }
 
     @Nested
-<<<<<<< HEAD
     class Generics {
         @Nested
         class Positive {
@@ -521,7 +520,17 @@
                         public class A {
                             String test(Object o) {
                                 return o instanceof List ? ((List<String>) o).get(0) : o.toString();
-=======
+                            }
+                        }
+                        """
+                    ), 17
+                  )
+                );
+            }
+        }
+    }
+
+    @Nested
     class Various {
         @Nested
         class Positive {
@@ -541,18 +550,13 @@
                         public class A {
                             String test(Object o) {
                                 return ((Object) ("1" + ~1)) instanceof String s ? s.substring(1) : o.toString();
->>>>>>> 55ebcc5a
-                            }
-                        }
-                        """
-                    ), 17
-                  )
-                );
-            }
-        }
-    }
-<<<<<<< HEAD
-
-=======
->>>>>>> 55ebcc5a
+                            }
+                        }
+                        """
+                    ), 17
+                  )
+                );
+            }
+        }
+    }
 }