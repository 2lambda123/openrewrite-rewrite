--- conflicted
+++ resolved
@@ -28,6 +28,7 @@
 import org.openrewrite.groovy.GroovyVisitor;
 import org.openrewrite.groovy.tree.G;
 import org.openrewrite.internal.ListUtils;
+import org.openrewrite.internal.StringUtils;
 import org.openrewrite.internal.lang.Nullable;
 import org.openrewrite.java.MethodMatcher;
 import org.openrewrite.java.tree.Expression;
@@ -77,7 +78,7 @@
 
     @Option(displayName = "Version pattern",
             description = "Allows version selection to be extended beyond the original Node Semver semantics. So for example," +
-                    "Setting 'version' to \"25-29\" can be paired with a metadata pattern of \"-jre\" to select Guava 29.0-jre",
+                          "Setting 'version' to \"25-29\" can be paired with a metadata pattern of \"-jre\" to select Guava 29.0-jre",
             example = "-jre",
             required = false)
     @Nullable
@@ -111,35 +112,20 @@
     public TreeVisitor<?, ExecutionContext> getVisitor() {
         MethodMatcher dependencyDsl = new MethodMatcher("DependencyHandlerSpec *(..)");
         VersionComparator versionComparator = requireNonNull(Semver.validate(newVersion, versionPattern).getValue());
-<<<<<<< HEAD
+        DependencyMatcher dependencyMatcher = new DependencyMatcher(groupId, artifactId, versionComparator);
         return Preconditions.check(new FindGradleProject(FindGradleProject.SearchCriteria.Marker), new GroovyVisitor<ExecutionContext>() {
 
             @Override
             public J postVisit(J tree, ExecutionContext ctx) {
                 if (tree instanceof JavaSourceFile) {
                     JavaSourceFile cu = (JavaSourceFile) tree;
-                    LinkedHashSet<String> variableNames = getCursor().getMessage(VERSION_VARIABLE_KEY);
+                    Map<String, GroupArtifact>  variableNames = getCursor().getMessage(VERSION_VARIABLE_KEY);
                     if (variableNames != null) {
                         Optional<GradleProject> maybeGp = cu.getMarkers()
                                 .findFirst(GradleProject.class);
                         if (!maybeGp.isPresent()) {
                             return cu;
                         }
-=======
-        DependencyMatcher dependencyMatcher = new DependencyMatcher(groupId, artifactId, versionComparator);
-        return new GroovyVisitor<ExecutionContext>() {
-
-            @Override
-            public J visitJavaSourceFile(JavaSourceFile sourceFile, ExecutionContext ctx) {
-                JavaSourceFile cu = (JavaSourceFile) super.visitJavaSourceFile(sourceFile, ctx);
-                Map<String, GroupArtifact> variableNames = getCursor().getMessage(VERSION_VARIABLE_KEY);
-                if(variableNames != null) {
-                    Optional<GradleProject> maybeGp = cu.getMarkers()
-                            .findFirst(GradleProject.class);
-                    if(!maybeGp.isPresent()) {
-                        return cu;
-                    }
->>>>>>> cc2705f0
 
                         cu = (JavaSourceFile) new UpdateVariable(variableNames, versionComparator, maybeGp.get()).visitNonNull(cu, ctx);
                     }
@@ -203,12 +189,7 @@
                         return Markup.warn(m, new IllegalStateException("Unable to update version"));
                     }
                     Dependency dep = DependencyStringNotationConverter.parse(gav);
-<<<<<<< HEAD
-                    if (StringUtils.matchesGlob(dep.getGroupId(), groupId)
-                            && StringUtils.matchesGlob(dep.getArtifactId(), artifactId)
-=======
                     if (dependencyMatcher.matches(dep.getGroupId(), dep.getArtifactId())
->>>>>>> cc2705f0
                             && dep.getVersion() != null
                             && !dep.getVersion().startsWith("$")) {
                         GradleProject gradleProject = getCursor().firstEnclosingOrThrow(JavaSourceFile.class)
@@ -332,13 +313,8 @@
             }
 
             try {
-<<<<<<< HEAD
-                String newVersion = findNewerVersion(groupId, artifactId, version, versionComparator, gradleProject, ctx);
-                if (newVersion == null) {
-=======
                 String newVersion = findNewerVersion(ga.getGroupId(), ga.getArtifactId(), version, versionComparator, gradleProject, ctx);
                 if(newVersion == null) {
->>>>>>> cc2705f0
                     return v;
                 }
                 getCursor().dropParentUntil(p -> p instanceof SourceFile)
