--- conflicted
+++ resolved
@@ -20,6 +20,7 @@
 import org.openrewrite.*;
 import org.openrewrite.gradle.marker.GradleDependencyConfiguration;
 import org.openrewrite.gradle.marker.GradleProject;
+import org.openrewrite.groovy.GroovyIsoVisitor;
 import org.openrewrite.groovy.tree.G;
 import org.openrewrite.internal.ListUtils;
 import org.openrewrite.internal.StringUtils;
@@ -27,12 +28,8 @@
 import org.openrewrite.java.marker.JavaProject;
 import org.openrewrite.java.marker.JavaSourceSet;
 import org.openrewrite.java.search.UsesType;
-<<<<<<< HEAD
-import org.openrewrite.java.tree.Expression;
 import org.openrewrite.java.tree.J;
 import org.openrewrite.java.tree.JavaSourceFile;
-=======
->>>>>>> 1853d12e
 import org.openrewrite.maven.MavenDownloadingException;
 import org.openrewrite.maven.MavenDownloadingExceptions;
 import org.openrewrite.maven.internal.MavenPomDownloader;
@@ -50,6 +47,7 @@
 
 import static java.util.Collections.emptyList;
 import static java.util.Collections.emptyMap;
+import static java.util.Objects.requireNonNull;
 
 @Value
 @EqualsAndHashCode(callSuper = true)
@@ -59,12 +57,12 @@
     MavenMetadataFailures metadataFailures = new MavenMetadataFailures(this);
 
     @Option(displayName = "Group",
-            description = "The first part of a dependency coordinate `com.google.guava:guava:VERSION`.",
+            description = "The first part of a dependency coordinate 'com.google.guava:guava:VERSION'.",
             example = "com.google.guava")
     String groupId;
 
     @Option(displayName = "Artifact",
-            description = "The second part of a dependency coordinate `com.google.guava:guava:VERSION`",
+            description = "The second part of a dependency coordinate 'com.google.guava:guava:VERSION'",
             example = "guava")
     String artifactId;
 
@@ -148,11 +146,10 @@
 
     static class Scanned {
         boolean usingType;
-        Map<JavaProject, String> configurationByProject = new HashMap<>();
-    }
-
-    @Override
-<<<<<<< HEAD
+        Map<JavaProject, Set<String>> configurationsByProject = new HashMap<>();
+    }
+
+    @Override
     public Scanned getInitialValue() {
         return new Scanned();
     }
@@ -167,10 +164,8 @@
                         sourceFile.getMarkers().findFirst(JavaSourceSet.class).ifPresent(sourceSet -> {
                             if (sourceFile != new UsesType<>(onlyIfUsing, true).visit(sourceFile, ctx)) {
                                 acc.usingType = true;
-                                acc.configurationByProject.compute(javaProject, (jp, configuration) -> "implementation".equals(configuration) ?
-                                        configuration :
-                                        "test".equals(sourceSet.getName()) ? "testImplementation" : "implementation"
-                                );
+                                Set<String> configurations = acc.configurationsByProject.computeIfAbsent(javaProject, ignored -> new HashSet<>());
+                                configurations.add("main".equals(sourceSet.getName()) ? "implementation" : sourceSet.getName() + "Implementation");
                             }
                         }));
                 return tree;
@@ -180,203 +175,109 @@
 
     @Override
     public TreeVisitor<?, ExecutionContext> getVisitor(Scanned acc) {
-        return Preconditions.check(acc.usingType && !acc.configurationByProject.isEmpty(),
+        return Preconditions.check(acc.usingType && !acc.configurationsByProject.isEmpty(),
                 Preconditions.check(new IsBuildGradle<>(), new GroovyIsoVisitor<ExecutionContext>() {
-                    final MethodMatcher dependencyDslMatcher = new MethodMatcher("DependencyHandlerSpec *(..)");
                     final Pattern familyPatternCompiled = StringUtils.isBlank(familyPattern) ? null : Pattern.compile(familyPattern.replace("*", ".*"));
 
                     @Override
-                    public J.MethodInvocation visitMethodInvocation(J.MethodInvocation method, ExecutionContext ctx) {
-                        J.MethodInvocation m = super.visitMethodInvocation(method, ctx);
-                        if (dependencyDslMatcher.matches(m) && (StringUtils.isBlank(configuration) || configuration.equals(m.getSimpleName()))) {
-                            if (m.getArguments().get(0) instanceof J.Literal) {
-                                //noinspection ConstantConditions
-                                Dependency dependency = DependencyStringNotationConverter.parse((String) ((J.Literal) m.getArguments().get(0)).getValue());
-                                if (groupId.equals(dependency.getGroupId()) && artifactId.equals(dependency.getArtifactId())) {
-                                    getCursor().putMessageOnFirstEnclosing(G.CompilationUnit.class, DEPENDENCY_PRESENT, true);
+                    public @Nullable J visit(@Nullable Tree tree, ExecutionContext ctx) {
+                        if (!(tree instanceof JavaSourceFile)) {
+                            return (J) tree;
+                        }
+                        JavaSourceFile s = (JavaSourceFile) tree;
+                        if (!s.getSourcePath().toString().endsWith(".gradle") || s.getSourcePath().getFileName().toString().equals("settings.gradle")) {
+                            return s;
+                        }
+
+                        Optional<JavaProject> maybeJp = s.getMarkers().findFirst(JavaProject.class);
+                        if (!maybeJp.isPresent()) {
+                            return s;
+                        }
+
+                        JavaProject jp = maybeJp.get();
+                        if (!acc.configurationsByProject.containsKey(jp)) {
+                            return s;
+                        }
+
+                        Optional<GradleProject> maybeGp = s.getMarkers().findFirst(GradleProject.class);
+                        if (!maybeGp.isPresent()) {
+                            return s;
+                        }
+
+                        GradleProject gp = maybeGp.get();
+
+                        Set<String> resolvedConfigurations = StringUtils.isBlank(configuration) ? acc.configurationsByProject.get(jp) : new HashSet<>(Collections.singletonList(configuration));
+                        Set<String> tmpConfigurations = new HashSet<>(resolvedConfigurations);
+                        for (String tmpConfiguration : tmpConfigurations) {
+                            GradleDependencyConfiguration gdc = gp.getConfiguration(tmpConfiguration);
+                            if (gdc == null || gdc.findRequestedDependency(groupId, artifactId) != null) {
+                                resolvedConfigurations.remove(tmpConfiguration);
+                            }
+                        }
+
+                        tmpConfigurations = new HashSet<>(resolvedConfigurations);
+                        for (String tmpConfiguration : tmpConfigurations) {
+                            GradleDependencyConfiguration gdc = gp.getConfiguration(tmpConfiguration);
+                            for (GradleDependencyConfiguration transitive : gp.configurationsExtendingFrom(gdc, true)) {
+                                if (resolvedConfigurations.contains(transitive.getName()) ||
+                                    (Boolean.TRUE.equals(acceptTransitive) && transitive.findResolvedDependency(groupId, artifactId) != null)) {
+                                    resolvedConfigurations.remove(transitive.getName());
                                 }
-                            } else if (m.getArguments().get(0) instanceof G.GString) {
-                                List<J> strings = ((G.GString) m.getArguments().get(0)).getStrings();
-                                if (strings.size() >= 2 &&
-                                        strings.get(0) instanceof J.Literal) {
-                                    String dep = (String) ((J.Literal) strings.get(0)).getValue();
-                                    if (dep != null) {
-                                        Dependency dependency = DependencyStringNotationConverter.parse(dep);
-                                        if (groupId.equals(dependency.getGroupId()) && artifactId.equals(dependency.getArtifactId())) {
-                                            getCursor().putMessageOnFirstEnclosing(G.CompilationUnit.class, DEPENDENCY_PRESENT, true);
-                                        }
+                            }
+                        }
+
+                        if (resolvedConfigurations.isEmpty()) {
+                            return s;
+                        }
+
+                        String resolvedVersion = version;
+                        if (version != null) {
+                            Validated versionValidation = Semver.validate(version, versionPattern);
+                            if (versionValidation.isValid() && versionValidation.getValue() != null) {
+                                VersionComparator versionComparator = versionValidation.getValue();
+                                if (!(versionComparator instanceof ExactVersion)) {
+                                    try {
+                                        resolvedVersion = findNewerVersion(groupId, artifactId, version, versionComparator, gp, ctx);
+                                    } catch (MavenDownloadingException e) {
+                                        throw new RuntimeException(e);
                                     }
                                 }
-                            } else if (m.getArguments().get(0) instanceof G.MapEntry) {
-                                G.MapEntry groupEntry = null;
-                                G.MapEntry artifactEntry = null;
-
-                                for (Expression e : m.getArguments()) {
-                                    if (!(e instanceof G.MapEntry)) {
-                                        continue;
-                                    }
-                                    G.MapEntry arg = (G.MapEntry) e;
-                                    if (!(arg.getKey() instanceof J.Literal) || !(arg.getValue() instanceof J.Literal)) {
-                                        continue;
-                                    }
-                                    J.Literal key = (J.Literal) arg.getKey();
-                                    J.Literal value = (J.Literal) arg.getValue();
-                                    if (!(key.getValue() instanceof String) || !(value.getValue() instanceof String)) {
-                                        continue;
-                                    }
-                                    if ("group".equals(key.getValue())) {
-                                        groupEntry = arg;
-                                    } else if ("name".equals(key.getValue())) {
-                                        artifactEntry = arg;
-                                    }
-                                }
-
-                                if (groupEntry == null || artifactEntry == null) {
-                                    return m;
-                                }
-
-                                if (groupId.equals(((J.Literal) groupEntry.getValue()).getValue())
-                                    && artifactId.equals(((J.Literal) artifactEntry.getValue()).getValue())) {
-                                    getCursor().putMessageOnFirstEnclosing(G.CompilationUnit.class, DEPENDENCY_PRESENT, true);
-                                }
-                            }
-                        }
-=======
-    protected List<SourceFile> visit(List<SourceFile> before, ExecutionContext ctx) {
-        Map<JavaProject, Set<String>> configurationsByProject = new HashMap<>();
-        for (SourceFile source : before) {
-            source.getMarkers().findFirst(JavaProject.class).ifPresent(javaProject ->
-                    source.getMarkers().findFirst(JavaSourceSet.class).ifPresent(sourceSet -> {
-                        if (source != new UsesType<>(onlyIfUsing, true).visit(source, ctx)) {
-                            Set<String> configurations = configurationsByProject.computeIfAbsent(javaProject, ignored -> new HashSet<>());
-                            configurations.add("main".equals(sourceSet.getName()) ? "implementation" : sourceSet.getName() + "Implementation");
-                        }
-                    }));
-        }
-
-        if (configurationsByProject.isEmpty()) {
-            return before;
-        }
-
-        Pattern familyPatternCompiled = StringUtils.isBlank(familyPattern) ? null : Pattern.compile(familyPattern.replace("*", ".*"));
-
-        return ListUtils.map(before, s -> {
-            if (!s.getSourcePath().toString().endsWith(".gradle") || s.getSourcePath().getFileName().toString().equals("settings.gradle")) {
-                return s;
-            }
-
-            Optional<JavaProject> maybeJp = s.getMarkers().findFirst(JavaProject.class);
-            if (!maybeJp.isPresent()) {
-                return s;
-            }
->>>>>>> 1853d12e
-
-            JavaProject jp = maybeJp.get();
-            if (!configurationsByProject.containsKey(jp)) {
-                return s;
-            }
-
-<<<<<<< HEAD
-                    @Override
-                    public G.CompilationUnit visitCompilationUnit(G.CompilationUnit cu, ExecutionContext ctx) {
-                        if (!cu.getSourcePath().toString().endsWith(".gradle") || cu.getSourcePath().getFileName().toString().equals("settings.gradle")) {
-                            return cu;
-                        }
-
-                        JavaProject javaProject = getCursor().firstEnclosingOrThrow(JavaSourceFile.class)
-                                .getMarkers().findFirst(JavaProject.class).orElse(null);
-                        String maybeConfiguration = javaProject == null ? null :
-                                acc.configurationByProject.get(javaProject);
-                        if (maybeConfiguration == null) {
-                            return cu;
-                        }
-
-                        G.CompilationUnit g = super.visitCompilationUnit(cu, ctx);
-=======
-            Optional<GradleProject> maybeGp = s.getMarkers().findFirst(GradleProject.class);
-            if (!maybeGp.isPresent()) {
-                return s;
-            }
-
-            GradleProject gp = maybeGp.get();
-
-            Set<String> resolvedConfigurations = StringUtils.isBlank(configuration) ? configurationsByProject.get(jp) : new HashSet<>(Collections.singletonList(configuration));
-            Set<String> tmpConfigurations = new HashSet<>(resolvedConfigurations);
-            for (String tmpConfiguration : tmpConfigurations) {
-                GradleDependencyConfiguration gdc = gp.getConfiguration(tmpConfiguration);
-                if (gdc == null || gdc.findRequestedDependency(groupId, artifactId) != null) {
-                    resolvedConfigurations.remove(tmpConfiguration);
-                }
-            }
->>>>>>> 1853d12e
-
-            tmpConfigurations = new HashSet<>(resolvedConfigurations);
-            for (String tmpConfiguration : tmpConfigurations) {
-                GradleDependencyConfiguration gdc = gp.getConfiguration(tmpConfiguration);
-                for (GradleDependencyConfiguration transitive : gp.configurationsExtendingFrom(gdc, true)) {
-                    if (resolvedConfigurations.contains(transitive.getName()) ||
-                            (Boolean.TRUE.equals(acceptTransitive) && transitive.findResolvedDependency(groupId, artifactId) != null)) {
-                        resolvedConfigurations.remove(transitive.getName());
+                            }
+                        }
+
+                        G.CompilationUnit g = (G.CompilationUnit) s;
+                        for (String resolvedConfiguration : resolvedConfigurations) {
+                            g = (G.CompilationUnit) new AddDependencyVisitor(groupId, artifactId, resolvedVersion, StringUtils.isBlank(versionPattern) ? null : versionPattern, resolvedConfiguration,
+                                    StringUtils.isBlank(classifier) ? null : classifier, StringUtils.isBlank(extension) ? null : extension, familyPatternCompiled).visitNonNull(g, ctx);
+                        }
+
+                        if (g != s) {
+                            String versionWithPattern = StringUtils.isBlank(resolvedVersion) || resolvedVersion.startsWith("$") ? null : resolvedVersion;
+                            GradleProject newGp = gp;
+                            for (String resolvedConfiguration : resolvedConfigurations) {
+                                newGp = addDependency(newGp,
+                                        newGp.getConfiguration(resolvedConfiguration),
+                                        new GroupArtifactVersion(groupId, artifactId, versionWithPattern),
+                                        classifier,
+                                        ctx);
+                            }
+                            g = g.withMarkers(g.getMarkers().setByType(newGp));
+                        }
+                        return g;
                     }
-                }
-            }
-
-            if (resolvedConfigurations.isEmpty()) {
-                return s;
-            }
-
-            String resolvedVersion = version;
-            if (version != null) {
-                Validated versionValidation = Semver.validate(version, versionPattern);
-                if (versionValidation.isValid() && versionValidation.getValue() != null) {
-                    VersionComparator versionComparator = versionValidation.getValue();
-                    if(!(versionComparator instanceof ExactVersion)) {
-                        try {
-                            resolvedVersion = findNewerVersion(groupId, artifactId, version, versionComparator, gp, ctx);
-                        } catch (MavenDownloadingException e) {
-                            throw new RuntimeException(e);
-                        }
-                    }
-<<<<<<< HEAD
                 })
         );
-=======
-                }
-            }
-
-            G.CompilationUnit g = (G.CompilationUnit) s;
-            for (String resolvedConfiguration : resolvedConfigurations) {
-                g = (G.CompilationUnit) new AddDependencyVisitor(groupId, artifactId, resolvedVersion, StringUtils.isBlank(versionPattern) ? null : versionPattern, resolvedConfiguration,
-                        StringUtils.isBlank(classifier) ? null : classifier, StringUtils.isBlank(extension) ? null : extension, familyPatternCompiled).visitNonNull(g, ctx);
-            }
-
-            if (g != s) {
-                String versionWithPattern = StringUtils.isBlank(resolvedVersion) || resolvedVersion.startsWith("$") ? null : resolvedVersion;
-                GradleProject newGp = gp;
-                for (String resolvedConfiguration : resolvedConfigurations) {
-                    newGp = addDependency(newGp,
-                            newGp.getConfiguration(resolvedConfiguration),
-                            new GroupArtifactVersion(groupId, artifactId, versionWithPattern),
-                            classifier,
-                            ctx);
-                }
-                g = g.withMarkers(g.getMarkers().setByType(newGp));
-            }
-
-            return g;
-        });
->>>>>>> 1853d12e
     }
 
     /**
      * Update the dependency model, adding the specified dependency to the specified configuration and all configurations
      * which extend from it.
      *
-     * @param gp marker with the current, pre-update dependency information
+     * @param gp            marker with the current, pre-update dependency information
      * @param configuration the configuration to add the dependency to
-     * @param gav the group, artifact, and version of the dependency to add
-     * @param classifier the classifier of the dependency to add
-     * @param ctx context which will be used to download the pom for the dependency
+     * @param gav           the group, artifact, and version of the dependency to add
+     * @param classifier    the classifier of the dependency to add
+     * @param ctx           context which will be used to download the pom for the dependency
      * @return a copy of gp with the dependency added
      */
     static GradleProject addDependency(
@@ -386,7 +287,7 @@
             @Nullable String classifier,
             ExecutionContext ctx) {
         try {
-            if(gav.getGroupId() == null || gav.getArtifactId() == null || configuration == null) {
+            if (gav.getGroupId() == null || gav.getArtifactId() == null || configuration == null) {
                 return gp;
             }
             ResolvedGroupArtifactVersion resolvedGav;
@@ -437,7 +338,7 @@
                                 return resolved;
                             }),
                             new ResolvedDependency(null, resolvedGav, newRequested, transitiveDependencies,
-                                    emptyList(), "jar",  classifier, null, 0, null)));
+                                    emptyList(), "jar", classifier, null, 0, null)));
                 }
                 newNameToConfiguration.put(newGdc.getName(), newGdc);
             }
