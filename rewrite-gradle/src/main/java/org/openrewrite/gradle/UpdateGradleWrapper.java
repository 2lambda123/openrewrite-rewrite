/*
 * Copyright 2022 the original author or authors.
 * <p>
 * Licensed under the Apache License, Version 2.0 (the "License");
 * you may not use this file except in compliance with the License.
 * You may obtain a copy of the License at
 * <p>
 * https://www.apache.org/licenses/LICENSE-2.0
 * <p>
 * Unless required by applicable law or agreed to in writing, software
 * distributed under the License is distributed on an "AS IS" BASIS,
 * WITHOUT WARRANTIES OR CONDITIONS OF ANY KIND, either express or implied.
 * See the License for the specific language governing permissions and
 * limitations under the License.
 */
package org.openrewrite.gradle;

import lombok.AccessLevel;
import lombok.EqualsAndHashCode;
import lombok.Getter;
import lombok.RequiredArgsConstructor;
import lombok.experimental.FieldDefaults;
import org.openrewrite.*;
import org.openrewrite.gradle.util.GradleWrapper;
import org.openrewrite.internal.ListUtils;
import org.openrewrite.internal.StringUtils;
import org.openrewrite.internal.lang.Nullable;
import org.openrewrite.ipc.http.HttpSender;
import org.openrewrite.marker.BuildTool;
import org.openrewrite.marker.Markers;
import org.openrewrite.properties.PropertiesParser;
import org.openrewrite.properties.PropertiesVisitor;
import org.openrewrite.properties.search.FindProperties;
import org.openrewrite.properties.tree.Properties;
import org.openrewrite.quark.Quark;
import org.openrewrite.remote.Remote;
import org.openrewrite.semver.Semver;
import org.openrewrite.semver.VersionComparator;
import org.openrewrite.text.PlainText;

import java.time.ZonedDateTime;
import java.util.*;

import static java.util.Objects.requireNonNull;
import static org.openrewrite.PathUtils.equalIgnoringSeparators;
import static org.openrewrite.gradle.util.GradleWrapper.*;
import static org.openrewrite.internal.StringUtils.isBlank;

@RequiredArgsConstructor
@FieldDefaults(level = AccessLevel.PRIVATE)
@EqualsAndHashCode(callSuper = true)
public class UpdateGradleWrapper extends ScanningRecipe<UpdateGradleWrapper.GradleWrapperState> {

    @Override
    public String getDisplayName() {
        return "Update Gradle wrapper";
    }

    @Override
    public String getDescription() {
        return "Update the version of Gradle used in an existing Gradle wrapper.";
    }

    @Getter
    @Option(displayName = "New version",
            description = "An exact version number or node-style semver selector used to select the version number. " +
                          "Defaults to latest release if not specified.",
            example = "7.x",
            required = false)
    @Nullable
    final String version;

    @Getter
    @Option(displayName = "Distribution type",
            description = "The distribution of Gradle to use. \"bin\" includes Gradle binaries. " +
                          "\"all\" includes Gradle binaries, source code, and documentation. " +
                          "Defaults to \"bin\".",
            valid = {"bin", "all"},
            required = false
    )
    @Nullable
    final String distribution;

    @Getter
    @Option(displayName = "Repository URL",
            description = "The URL of the repository to download the Gradle distribution from. Currently only supports " +
                          "repositories like services.gradle.org, not arbitrary maven or ivy repositories. " +
                          "Defaults to `https://services.gradle.org/versions/all`.",
            example = "https://services.gradle.org/versions/all",
            required = false)
    @Nullable
    final String repositoryUrl;

    @Getter
    @Option(displayName = "Add if missing",
            description = "Add a Gradle wrapper, if it's missing. Defaults to `true`.",
            required = false)
    @Nullable
    final Boolean addIfMissing;

<<<<<<< HEAD
    transient Validated<GradleWrapper> gradleWrapperValidation;

    Validated<GradleWrapper> createValidatedGradleWrapperValidation(ExecutionContext ctx) {
        if (gradleWrapperValidation == null) {
            gradleWrapperValidation = GradleWrapper.validate(
                    ctx,
                    isBlank(version) ? "latest.release" : version,
                    distribution,
                    repositoryUrl
            );
        }
        return gradleWrapperValidation;
    }

    @Override
    public Validated<Object> validate(ExecutionContext ctx) {
        return super.validate(ctx).and(createValidatedGradleWrapperValidation(ctx));
=======
    @Override
    public Validated<Object> validate() {
        Validated<Object> validated = super.validate();
        if (version != null) {
            validated = validated.and(Semver.validate(version, null));
        }
        return validated;
    }

    @NonFinal
    transient GradleWrapper gradleWrapper;
    private GradleWrapper getGradleWrapper(ExecutionContext ctx) {
        if(gradleWrapper == null) {
            HttpSender httpSender = HttpSenderExecutionContextView.view(ctx).getHttpSender();
            gradleWrapper = GradleWrapper.create(
                    distribution, version, repositoryUrl,httpSender);
        }
        return gradleWrapper;
>>>>>>> 6a5861cd
    }

    static class GradleWrapperState {
        boolean needsWrapperUpdate = false;
        BuildTool updatedMarker;
        boolean addGradleWrapperProperties = true;
        boolean addGradleWrapperJar = true;
        boolean addGradleShellScript = true;
        boolean addGradleBatchScript = true;
    }

    @Override
    public GradleWrapperState getInitialValue(ExecutionContext ctx) {
        return new GradleWrapperState();
    }

    @Override
    public TreeVisitor<?, ExecutionContext> getScanner(GradleWrapperState acc) {
        return Preconditions.or(
                new PropertiesVisitor<ExecutionContext>() {
                    @Override
                    public boolean isAcceptable(SourceFile sourceFile, ExecutionContext ctx) {
                        if (!super.isAcceptable(sourceFile, ctx)) {
                            return false;
                        }

                        if (equalIgnoringSeparators(sourceFile.getSourcePath(), WRAPPER_PROPERTIES_LOCATION)) {
                            acc.addGradleWrapperProperties = false;
                        } else if (!PathUtils.matchesGlob(sourceFile.getSourcePath(), "**/" + WRAPPER_PROPERTIES_LOCATION_RELATIVE_PATH)) {
                            return false;
                        }

                        Optional<BuildTool> maybeBuildTool = sourceFile.getMarkers().findFirst(BuildTool.class);
                        if (!maybeBuildTool.isPresent()) {
                            return false;
                        }
                        BuildTool buildTool = maybeBuildTool.get();
                        if (buildTool.getType() != BuildTool.Type.Gradle) {
                            return false;
                        }

                        GradleWrapper gradleWrapper = getGradleWrapper(ctx);

                        VersionComparator versionComparator = requireNonNull(Semver.validate(isBlank(version) ? "latest.release" : version, null).getValue());
                        int compare = versionComparator.compare(null, buildTool.getVersion(), gradleWrapper.getVersion());
                        // maybe we want to update the distribution type or url
                        if (compare < 0) {
                            acc.needsWrapperUpdate = true;
                            acc.updatedMarker = buildTool.withVersion(gradleWrapper.getVersion());
                            return true;
                        } else return compare == 0;
                    }

                    @Override
                    public Properties visitEntry(Properties.Entry entry, ExecutionContext ctx) {
                        if (!"distributionUrl".equals(entry.getKey())) {
                            return entry;
                        }

                        GradleWrapper gradleWrapper = getGradleWrapper(ctx);

                        // Typical example: https://services.gradle.org/distributions/gradle-7.4-all.zip
                        String currentDistributionUrl = entry.getValue().getText();
                        if (!gradleWrapper.getPropertiesFormattedUrl().equals(currentDistributionUrl)) {
                            acc.needsWrapperUpdate = true;
                        }
                        return entry;
                    }
                },
                new TreeVisitor<Tree, ExecutionContext>() {
                    @Override
                    public boolean isAcceptable(SourceFile sourceFile, ExecutionContext executionContext) {
                        if (!super.isAcceptable(sourceFile, executionContext)) {
                            return false;
                        }

                        if ((sourceFile instanceof Quark || sourceFile instanceof Remote) &&
                                equalIgnoringSeparators(sourceFile.getSourcePath(), WRAPPER_JAR_LOCATION)) {
                            acc.addGradleWrapperJar = false;
                            return true;
                        }

                        if (sourceFile instanceof PlainText) {
                            if (equalIgnoringSeparators(sourceFile.getSourcePath(), WRAPPER_BATCH_LOCATION)) {
                                acc.addGradleBatchScript = false;
                                return true;
                            } else if (equalIgnoringSeparators(sourceFile.getSourcePath(), WRAPPER_SCRIPT_LOCATION)) {
                                acc.addGradleShellScript = false;
                                return true;
                            }
                        }

                        return false;
                    }
                }
        );
    }

    @Override
    public Collection<SourceFile> generate(GradleWrapperState acc, ExecutionContext ctx) {
        if (Boolean.FALSE.equals(addIfMissing)) {
            return Collections.emptyList();
        }

        if (!(acc.addGradleWrapperJar || acc.addGradleWrapperProperties || acc.addGradleBatchScript || acc.addGradleShellScript)) {
            return Collections.emptyList();
        }

        List<SourceFile> gradleWrapperFiles = new ArrayList<>();
        ZonedDateTime now = ZonedDateTime.now();

        GradleWrapper gradleWrapper = getGradleWrapper(ctx);

        if (acc.addGradleWrapperProperties) {
            //noinspection UnusedProperty
            Properties.File gradleWrapperProperties = new PropertiesParser().parse(
                            "distributionBase=GRADLE_USER_HOME\n" +
                            "distributionPath=wrapper/dists\n" +
                            "distributionUrl=" + gradleWrapper.getPropertiesFormattedUrl() + "\n" +
                            "distributionSha256Sum=" + gradleWrapper.getDistributionChecksum().getHexValue() + "\n" +
                            "zipStoreBase=GRADLE_USER_HOME\n" +
                            "zipStorePath=wrapper/dists")
                    .findFirst()
                    .orElseThrow(() -> new IllegalArgumentException("Could not parse as properties"))
                    .withSourcePath(WRAPPER_PROPERTIES_LOCATION);
            gradleWrapperFiles.add(gradleWrapperProperties);
        }

        FileAttributes wrapperScriptAttributes = new FileAttributes(now, now, now, true, true, true, 1L);
        if (acc.addGradleShellScript) {
            String gradlewText = unixScript(gradleWrapper, ctx);
            PlainText gradlew = PlainText.builder()
                    .text(gradlewText)
                    .sourcePath(WRAPPER_SCRIPT_LOCATION)
                    .fileAttributes(wrapperScriptAttributes)
                    .build();
            gradleWrapperFiles.add(gradlew);
        }

        if (acc.addGradleBatchScript) {
            String gradlewBatText = batchScript(gradleWrapper, ctx);
            PlainText gradlewBat = PlainText.builder()
                    .text(gradlewBatText)
                    .sourcePath(WRAPPER_BATCH_LOCATION)
                    .fileAttributes(wrapperScriptAttributes)
                    .build();
            gradleWrapperFiles.add(gradlewBat);
        }

        if (acc.addGradleWrapperJar) {
            gradleWrapperFiles.add(gradleWrapper.wrapperJar());
        }

        return gradleWrapperFiles;
    }

    @Override
    public TreeVisitor<?, ExecutionContext> getVisitor(GradleWrapperState acc) {
        if (!acc.needsWrapperUpdate) {
            return TreeVisitor.noop();
        }

        return new TreeVisitor<Tree, ExecutionContext>() {

            @Override
            public Tree visit(@Nullable Tree tree, ExecutionContext ctx) {
                if (!(tree instanceof SourceFile)) {
                    return tree;
                }

                SourceFile sourceFile = (SourceFile) tree;
                if (acc.updatedMarker != null) {
                    sourceFile = sourceFile.getMarkers().findFirst(BuildTool.class)
                            .map(buildTool -> (SourceFile) tree.withMarkers(tree.getMarkers().computeByType(buildTool, (b, a) -> acc.updatedMarker)))
                            .orElse(sourceFile);
                }

                if (sourceFile instanceof PlainText && PathUtils.matchesGlob(sourceFile.getSourcePath(), "**/" + WRAPPER_SCRIPT_LOCATION_RELATIVE_PATH)) {
                    String gradlewText = unixScript(gradleWrapper, ctx);
                    PlainText gradlew = (PlainText) setExecutable(sourceFile);
                    if (!gradlewText.equals(gradlew.getText())) {
                        gradlew = gradlew.withText(gradlewText);
                    }
                    return gradlew;
                }
                if (sourceFile instanceof PlainText && PathUtils.matchesGlob(sourceFile.getSourcePath(), "**/" + WRAPPER_BATCH_LOCATION_RELATIVE_PATH)) {
                    String gradlewBatText = batchScript(gradleWrapper, ctx);
                    PlainText gradlewBat = (PlainText) setExecutable(sourceFile);
                    if (!gradlewBatText.equals(gradlewBat.getText())) {
                        gradlewBat = gradlewBat.withText(gradlewBatText);
                    }
                    return gradlewBat;
                }
                if (sourceFile instanceof Properties.File && PathUtils.matchesGlob(sourceFile.getSourcePath(), "**/" + WRAPPER_PROPERTIES_LOCATION_RELATIVE_PATH)) {
                    return new WrapperPropertiesVisitor(gradleWrapper).visitNonNull(sourceFile, ctx);
                }
                if ((sourceFile instanceof Quark || sourceFile instanceof Remote) && PathUtils.matchesGlob(sourceFile.getSourcePath(), "**/" + WRAPPER_JAR_LOCATION_RELATIVE_PATH)) {
                    return gradleWrapper.wrapperJar().withId(sourceFile.getId()).withMarkers(sourceFile.getMarkers());
                }
                return sourceFile;
            }
        };
    }

    private static <T extends SourceFile> T setExecutable(T sourceFile) {
        FileAttributes attributes = sourceFile.getFileAttributes();
        if (attributes == null) {
            ZonedDateTime now = ZonedDateTime.now();
            return sourceFile.withFileAttributes(new FileAttributes(now, now, now, true, true, true, 1));
        } else if (!attributes.isExecutable()) {
            return sourceFile.withFileAttributes(attributes.withExecutable(true));
        }
        return sourceFile;
    }

    private String unixScript(GradleWrapper gradleWrapper, ExecutionContext ctx) {
        Map<String, String> binding = new HashMap<>();
        String defaultJvmOpts = defaultJvmOpts(gradleWrapper);
        binding.put("defaultJvmOpts", StringUtils.isNotEmpty(defaultJvmOpts) ? "'" + defaultJvmOpts + "'" : "");
        binding.put("classpath", "$APP_HOME/gradle/wrapper/gradle-wrapper.jar");

        String gradlewTemplate = StringUtils.readFully(gradleWrapper.gradlew().getInputStream(ctx));
        return renderTemplate(gradlewTemplate, binding, "\n");
    }

    private String batchScript(GradleWrapper gradleWrapper, ExecutionContext ctx) {
        Map<String, String> binding = new HashMap<>();
        binding.put("defaultJvmOpts", defaultJvmOpts(gradleWrapper));
        binding.put("classpath", "%APP_HOME%\\gradle\\wrapper\\gradle-wrapper.jar");

        String gradlewBatTemplate = StringUtils.readFully(gradleWrapper.gradlewBat().getInputStream(ctx));
        return renderTemplate(gradlewBatTemplate, binding, "\r\n");
    }

    private String defaultJvmOpts(GradleWrapper gradleWrapper) {
        VersionComparator gradle53VersionComparator = requireNonNull(Semver.validate("[5.3,)", null).getValue());
        VersionComparator gradle50VersionComparator = requireNonNull(Semver.validate("[5.0,)", null).getValue());

        if (gradle53VersionComparator.isValid(null, gradleWrapper.getVersion())) {
            return "\"-Xmx64m\" \"-Xms64m\"";
        } else if (gradle50VersionComparator.isValid(null, gradleWrapper.getVersion())) {
            return "\"-Xmx64m\"";
        }
        return "";
    }

    private String renderTemplate(String source, Map<String, String> parameters, String lineSeparator) {
        Map<String, String> binding = new HashMap<>(parameters);
        binding.put("applicationName", "Gradle");
        binding.put("optsEnvironmentVar", "GRADLE_OPTS");
        binding.put("exitEnvironmentVar", "GRADLE_EXIT_CONSOLE");
        binding.put("mainClassName", "org.gradle.wrapper.GradleWrapperMain");
        binding.put("appNameSystemProperty", "org.gradle.appname");
        binding.put("appHomeRelativePath", "");
        binding.put("modulePath", "");

        String script = source;
        for (Map.Entry<String, String> variable : binding.entrySet()) {
            script = script.replace("${" + variable.getKey() + "}", variable.getValue())
                    .replace("$" + variable.getKey(), variable.getValue());
        }

        script = script.replaceAll("(?sm)<% /\\*.*?\\*/ %>", "");
        script = script.replaceAll("(?sm)<% if \\( mainClassName\\.startsWith\\('--module '\\) \\) \\{.*?} %>", "");
        script = script.replaceAll("(?sm)<% if \\( appNameSystemProperty \\) \\{.*?%>(.*?)<% } %>", "$1");
        script = script.replace("\\$", "$");
        script = script.replaceAll("DIRNAME=\\.\\\\[\r\n]", "DIRNAME=.");
        script = script.replace("\\\\", "\\");
        script = script.replaceAll("\r\n|\r|\n", lineSeparator);

        return script;
    }

    private static class WrapperPropertiesVisitor extends PropertiesVisitor<ExecutionContext> {

        private static final String DISTRIBUTION_SHA_256_SUM_KEY = "distributionSha256Sum";
        private final GradleWrapper gradleWrapper;

        public WrapperPropertiesVisitor(GradleWrapper gradleWrapper) {
            this.gradleWrapper = gradleWrapper;
        }

        @Override
        public Properties visitFile(Properties.File file, ExecutionContext executionContext) {
            Properties p = super.visitFile(file, executionContext);
            Set<Properties.Entry> properties = FindProperties.find(p, DISTRIBUTION_SHA_256_SUM_KEY, false);
            if (properties.isEmpty()) {
                Properties.Value propertyValue = new Properties.Value(Tree.randomId(), "", Markers.EMPTY, gradleWrapper.getDistributionChecksum().getHexValue());
                Properties.Entry entry = new Properties.Entry(Tree.randomId(), "\n", Markers.EMPTY, DISTRIBUTION_SHA_256_SUM_KEY, "", Properties.Entry.Delimiter.EQUALS, propertyValue);
                List<Properties.Content> contentList = ListUtils.concat(((Properties.File) p).getContent(), entry);
                p = ((Properties.File) p).withContent(contentList);
            }
            return p;
        }

        @Override
        public Properties visitEntry(Properties.Entry entry, ExecutionContext context) {
            if ("distributionUrl".equals(entry.getKey())) {
                return entry.withValue(entry.getValue().withText(gradleWrapper.getPropertiesFormattedUrl()));
            }
            if (DISTRIBUTION_SHA_256_SUM_KEY.equals(entry.getKey())) {
                return entry.withValue(entry.getValue().withText(gradleWrapper.getDistributionChecksum().getHexValue()));
            }
            return entry;
        }
    }
}<|MERGE_RESOLUTION|>--- conflicted
+++ resolved
@@ -20,6 +20,7 @@
 import lombok.Getter;
 import lombok.RequiredArgsConstructor;
 import lombok.experimental.FieldDefaults;
+import lombok.experimental.NonFinal;
 import org.openrewrite.*;
 import org.openrewrite.gradle.util.GradleWrapper;
 import org.openrewrite.internal.ListUtils;
@@ -64,7 +65,7 @@
     @Getter
     @Option(displayName = "New version",
             description = "An exact version number or node-style semver selector used to select the version number. " +
-                          "Defaults to latest release if not specified.",
+                          "Defaults to the latest release if not specified.",
             example = "7.x",
             required = false)
     @Nullable
@@ -98,25 +99,6 @@
     @Nullable
     final Boolean addIfMissing;
 
-<<<<<<< HEAD
-    transient Validated<GradleWrapper> gradleWrapperValidation;
-
-    Validated<GradleWrapper> createValidatedGradleWrapperValidation(ExecutionContext ctx) {
-        if (gradleWrapperValidation == null) {
-            gradleWrapperValidation = GradleWrapper.validate(
-                    ctx,
-                    isBlank(version) ? "latest.release" : version,
-                    distribution,
-                    repositoryUrl
-            );
-        }
-        return gradleWrapperValidation;
-    }
-
-    @Override
-    public Validated<Object> validate(ExecutionContext ctx) {
-        return super.validate(ctx).and(createValidatedGradleWrapperValidation(ctx));
-=======
     @Override
     public Validated<Object> validate() {
         Validated<Object> validated = super.validate();
@@ -128,6 +110,7 @@
 
     @NonFinal
     transient GradleWrapper gradleWrapper;
+
     private GradleWrapper getGradleWrapper(ExecutionContext ctx) {
         if(gradleWrapper == null) {
             HttpSender httpSender = HttpSenderExecutionContextView.view(ctx).getHttpSender();
@@ -135,7 +118,6 @@
                     distribution, version, repositoryUrl,httpSender);
         }
         return gradleWrapper;
->>>>>>> 6a5861cd
     }
 
     static class GradleWrapperState {
