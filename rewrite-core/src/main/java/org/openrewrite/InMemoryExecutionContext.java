/*
 * Copyright 2020 the original author or authors.
 * <p>
 * Licensed under the Apache License, Version 2.0 (the "License");
 * you may not use this file except in compliance with the License.
 * You may obtain a copy of the License at
 * <p>
 * https://www.apache.org/licenses/LICENSE-2.0
 * <p>
 * Unless required by applicable law or agreed to in writing, software
 * distributed under the License is distributed on an "AS IS" BASIS,
 * WITHOUT WARRANTIES OR CONDITIONS OF ANY KIND, either express or implied.
 * See the License for the specific language governing permissions and
 * limitations under the License.
 */
package org.openrewrite;

import org.jspecify.annotations.Nullable;

import java.time.Duration;
import java.util.Map;
import java.util.concurrent.ConcurrentHashMap;
import java.util.function.BiConsumer;
import java.util.function.Consumer;

public class InMemoryExecutionContext implements ExecutionContext {
    private final Map<String, Object> messages = new ConcurrentHashMap<>();
    private final Consumer<Throwable> onError;
    private final BiConsumer<Throwable, ExecutionContext> onTimeout;

    public InMemoryExecutionContext() {
        this(
                t -> {
                }
        );
    }

    public InMemoryExecutionContext(Consumer<Throwable> onError) {
        this(onError, Duration.ofHours(2));
    }

    public InMemoryExecutionContext(Consumer<Throwable> onError, Duration runTimeout) {
        this(onError, runTimeout, (throwable, ctx) -> {
        });
    }

    public InMemoryExecutionContext(Consumer<Throwable> onError, Duration runTimeout, BiConsumer<Throwable, ExecutionContext> onTimeout) {
        this.onError = onError;
        this.onTimeout = onTimeout;
        putMessage(ExecutionContext.RUN_TIMEOUT, runTimeout);
    }

    @Override
    public void putMessage(String key, @Nullable Object value) {
        if (value == null) {
            messages.remove(key);
        } else {
            messages.put(key, value);
        }
    }

    @Override
    public <T> @Nullable T getMessage(String key) {
        //noinspection unchecked
        return (T) messages.get(key);
    }

    @Override
    public <T> @Nullable T pollMessage(String key) {
        //noinspection unchecked
        return (T) messages.remove(key);
    }

    @Override
    public Consumer<Throwable> getOnError() {
        return onError;
    }

    @Override
    public BiConsumer<Throwable, ExecutionContext> getOnTimeout() {
        return onTimeout;
    }
<<<<<<< HEAD
=======

    @Override
    public @Nullable BiConsumer<URI, Duration> getOnDownload() {
        return onDownload;
    }
>>>>>>> efc2480c
}<|MERGE_RESOLUTION|>--- conflicted
+++ resolved
@@ -80,12 +80,4 @@
     public BiConsumer<Throwable, ExecutionContext> getOnTimeout() {
         return onTimeout;
     }
-<<<<<<< HEAD
-=======
-
-    @Override
-    public @Nullable BiConsumer<URI, Duration> getOnDownload() {
-        return onDownload;
-    }
->>>>>>> efc2480c
 }