--- conflicted
+++ resolved
@@ -34,10 +34,6 @@
     String exceptionType;
     String message;
 
-<<<<<<< HEAD
-    public static ParseExceptionResult build(Parser parser, Throwable t) {
-        return new ParseExceptionResult(randomId(), ExceptionUtils.sanitizeStackTrace(t, parser.getClass()));
-=======
     /**
      * The type of tree element that was being parsed when the failure occurred.
      */
@@ -57,6 +53,5 @@
 
     public static ParseExceptionResult build(Parser parser, Throwable t) {
         return build(parser.getClass(), t);
->>>>>>> e66065f5
     }
 }