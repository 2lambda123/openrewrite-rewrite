--- conflicted
+++ resolved
@@ -99,7 +99,6 @@
         );
     }
 
-<<<<<<< HEAD
     @Test
     void testTemplateSyntaxInContentShouldNotFails() {
         String find = "This is text ${dynamic}.";
@@ -110,7 +109,6 @@
         );
     }
 
-=======
     @Value
     @EqualsAndHashCode(callSuper = true)
     static class MultiFindAndReplace extends Recipe {
@@ -147,5 +145,4 @@
           )
         );
     }
->>>>>>> 2173a712
 }